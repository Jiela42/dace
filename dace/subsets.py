--- conflicted
+++ resolved
@@ -237,12 +237,6 @@
         for i in indices:
             rb, re, rs = self.ranges[i]
             self.ranges[i] = (rb + mult * off[i], re + mult * off[i], rs)
-<<<<<<< HEAD
-        # for i, off in enumerate(other.min_element()):
-        #     rb, re, rs = self.ranges[i]
-        #     self.ranges[i] = (rb + mult * off, re + mult * off, rs)
-=======
->>>>>>> 76206764
 
     def dims(self):
         return len(self.ranges)
