# Copyright 2019-2021 ETH Zurich and the DaCe authors. All rights reserved.
""" Contains inter-state transformations of an SDFG to run on the GPU. """

from dace import data, memlet, dtypes, registry, sdfg as sd, symbolic
from dace.sdfg import nodes, scope
from dace.sdfg import utils as sdutil
from dace.transformation import transformation, helpers as xfh
from dace.properties import Property, make_properties
from collections import defaultdict
from copy import deepcopy as dc
from typing import Dict

gpu_storage = [dtypes.StorageType.GPU_Global, dtypes.StorageType.GPU_Shared, dtypes.StorageType.CPU_Pinned]


def _recursive_out_check(node, state, gpu_scalars):
    """
    Recursively checks if the outputs of a node are scalars and if they are/should be stored in GPU memory.
    """
    scalset = set()
    scalout = True
    sdfg = state.parent
    for e in state.out_edges(node):
        last_edge = state.memlet_path(e)[-1]
        if isinstance(last_edge.dst, nodes.AccessNode):
            desc = sdfg.arrays[last_edge.dst.data]
            if isinstance(desc, data.Scalar):
                if desc.storage in gpu_storage or last_edge.dst.data in gpu_scalars:
                    scalout = False
                scalset.add(last_edge.dst.data)
                sset, ssout = _recursive_out_check(last_edge.dst, state, gpu_scalars)
                scalset = scalset.union(sset)
                scalout = scalout and ssout
                continue
            if desc.shape == (1,):  # Pseudo-scalar
                scalout = False
                sset, ssout = _recursive_out_check(last_edge.dst, state, gpu_scalars)
                scalset = scalset.union(sset)
                scalout = scalout and ssout
                continue
            if desc.storage not in gpu_storage and last_edge.data.num_elements() == 1:
                sset, ssout = _recursive_out_check(last_edge.dst, state, gpu_scalars)
                scalset = scalset.union(sset)
                scalout = scalout and ssout
                continue
            scalout = False
    return scalset, scalout


def _recursive_in_check(node, state, gpu_scalars):
    """
    Recursively checks if the inputs of a node are scalars and if they are/should be stored in GPU memory.
    """
    scalset = set()
    scalout = True
    sdfg = state.parent
    for e in state.in_edges(node):
        last_edge = state.memlet_path(e)[0]
        if isinstance(last_edge.src, nodes.AccessNode):
            desc = sdfg.arrays[last_edge.src.data]
            if isinstance(desc, data.Scalar):
                if desc.storage in gpu_storage or last_edge.src.data in gpu_scalars:
                    scalout = False
                scalset.add(last_edge.src.data)
                sset, ssout = _recursive_in_check(last_edge.src, state, gpu_scalars)
                scalset = scalset.union(sset)
                scalout = scalout and ssout
                continue
            if desc.shape == (1,):  # Pseudo-scalar
                scalout = False
                sset, ssout = _recursive_in_check(last_edge.src, state, gpu_scalars)
                scalset = scalset.union(sset)
                scalout = scalout and ssout
                continue
            if desc.storage not in gpu_storage and last_edge.data.num_elements() == 1:
                sset, ssout = _recursive_in_check(last_edge.src, state, gpu_scalars)
                scalset = scalset.union(sset)
                scalout = scalout and ssout
                continue
            scalout = False
    return scalset, scalout


def _codenode_condition(node):
    return isinstance(node, (nodes.LibraryNode, nodes.NestedSDFG)) and node.schedule == dtypes.ScheduleType.GPU_Default


@make_properties
class GPUTransformSDFG(transformation.MultiStateTransformation):
    """ Implements the GPUTransformSDFG transformation.

        Transforms a whole SDFG to run on the GPU:
        Steps of the full GPU transform
          0. Acquire metadata about SDFG and arrays
          1. Replace all non-transients with their GPU counterparts
          2. Copy-in state from host to GPU
          3. Copy-out state from GPU to host
          4. Re-store Default-top/CPU_Heap transients as GPU_Global
          5. Global tasklets are wrapped with a map of size 1
          6. Global Maps are re-scheduled to use the GPU
          7. Make data ready for interstate edges that use them
          8. Re-apply simplification to get rid of extra states and
             transients
    """

    toplevel_trans = Property(desc="Make all GPU transients top-level", dtype=bool, default=True)

    register_trans = Property(desc="Make all transients inside GPU maps registers", dtype=bool, default=True)

    sequential_innermaps = Property(desc="Make all internal maps Sequential", dtype=bool, default=True)

    skip_scalar_tasklets = Property(desc="If True, does not transform tasklets "
                                    "that manipulate (Default-stored) scalars",
                                    dtype=bool,
                                    default=True)

    simplify = Property(desc='Reapply simplification after modifying graph', dtype=bool, default=True)

    exclude_copyin = Property(desc="Exclude these arrays from being copied into the device "
                              "(comma-separated)",
                              dtype=str,
                              default='')

    exclude_tasklets = Property(desc="Exclude these tasklets from being processed as CPU tasklets "
                                "(comma-separated)",
                                dtype=str,
                                default='')

    exclude_copyout = Property(desc="Exclude these arrays from being copied out of the device "
                               "(comma-separated)",
                               dtype=str,
                               default='')

    @staticmethod
    def annotates_memlets():
        # Skip memlet propagation for now
        return True

    @classmethod
    def expressions(cls):
        # Matches anything
        return [sd.SDFG('_')]

    def can_be_applied(self, graph, expr_index, sdfg, permissive=False):
        for node, _ in sdfg.all_nodes_recursive():
            # Consume scopes are currently unsupported
            if isinstance(node, (nodes.ConsumeEntry, nodes.ConsumeExit)):
                return False

        for state in sdfg.nodes():
            schildren = state.scope_children()
            for node in schildren[None]:
                # If two top-level tasklets are connected with a code->code
                # memlet, they will transform into an invalid SDFG
                if (isinstance(node, nodes.CodeNode)
                        and any(isinstance(e.dst, nodes.CodeNode) for e in state.out_edges(node))):
                    return False
        return True

    def apply(self, _, sdfg: sd.SDFG):

        #######################################################
        # Step 0: SDFG metadata

        # Find all input and output data descriptors
        input_nodes = []
        output_nodes = []
        global_code_nodes: Dict[sd.SDFGState, nodes.Tasklet] = defaultdict(list)

        for state in sdfg.nodes():
            sdict = state.scope_dict()
            for node in state.nodes():
                if (isinstance(node, nodes.AccessNode) and node.desc(sdfg).transient == False):
                    if (state.out_degree(node) > 0 and node.data not in input_nodes):
                        # Special case: nodes that lead to top-level dynamic
                        # map ranges must stay on host
                        for e in state.out_edges(node):
                            last_edge = state.memlet_path(e)[-1]
                            if (isinstance(last_edge.dst, nodes.EntryNode) and last_edge.dst_conn
                                    and not last_edge.dst_conn.startswith('IN_') and sdict[last_edge.dst] is None):
                                break
                        else:
                            input_nodes.append((node.data, node.desc(sdfg)))
                    if (state.in_degree(node) > 0 and node.data not in output_nodes):
                        output_nodes.append((node.data, node.desc(sdfg)))

            # Input nodes may also be nodes with WCR memlets and no identity
            for e in state.edges():
                if e.data.wcr is not None:
                    if (e.data.data not in input_nodes and sdfg.arrays[e.data.data].transient == False):
                        input_nodes.append((e.data.data, sdfg.arrays[e.data.data]))

        start_state = sdfg.start_state
        end_states = sdfg.sink_nodes()

        #######################################################
        # Step 1: Create cloned GPU arrays and replace originals

        cloned_arrays = {}
        for inodename, inode in set(input_nodes):
            if isinstance(inode, data.Scalar):  # Scalars can remain on host
                continue
            if inode.storage == dtypes.StorageType.GPU_Global:
                continue
            newdesc = inode.clone()
            newdesc.storage = dtypes.StorageType.GPU_Global
            newdesc.transient = True
            name = sdfg.add_datadesc('gpu_' + inodename, newdesc, find_new_name=True)
            cloned_arrays[inodename] = name

        for onodename, onode in set(output_nodes):
            if onodename in cloned_arrays:
                continue
            if onode.storage == dtypes.StorageType.GPU_Global:
                continue
            newdesc = onode.clone()
            newdesc.storage = dtypes.StorageType.GPU_Global
            newdesc.transient = True
            name = sdfg.add_datadesc('gpu_' + onodename, newdesc, find_new_name=True)
            cloned_arrays[onodename] = name

        # Replace nodes
        for state in sdfg.nodes():
            for node in state.nodes():
                if (isinstance(node, nodes.AccessNode) and node.data in cloned_arrays):
                    node.data = cloned_arrays[node.data]

        # Replace memlets
        for state in sdfg.nodes():
            for edge in state.edges():
                if edge.data.data in cloned_arrays:
                    edge.data.data = cloned_arrays[edge.data.data]

        #######################################################
        # Step 2: Create copy-in state
        excluded_copyin = self.exclude_copyin.split(',')

        copyin_state = sdfg.add_state(sdfg.label + '_copyin')
        sdfg.add_edge(copyin_state, start_state, sd.InterstateEdge())

        for nname, desc in dtypes.deduplicate(input_nodes):
            if nname in excluded_copyin or nname not in cloned_arrays:
                continue
            src_array = nodes.AccessNode(nname, debuginfo=desc.debuginfo)
            dst_array = nodes.AccessNode(cloned_arrays[nname], debuginfo=desc.debuginfo)
            copyin_state.add_node(src_array)
            copyin_state.add_node(dst_array)
            copyin_state.add_nedge(src_array, dst_array, memlet.Memlet.from_array(src_array.data, src_array.desc(sdfg)))

        #######################################################
        # Step 3: Create copy-out state
        excluded_copyout = self.exclude_copyout.split(',')

        copyout_state = sdfg.add_state(sdfg.label + '_copyout')
        for state in end_states:
            sdfg.add_edge(state, copyout_state, sd.InterstateEdge())

        for nname, desc in dtypes.deduplicate(output_nodes):
            if nname in excluded_copyout or nname not in cloned_arrays:
                continue
            src_array = nodes.AccessNode(cloned_arrays[nname], debuginfo=desc.debuginfo)
            dst_array = nodes.AccessNode(nname, debuginfo=desc.debuginfo)
            copyout_state.add_node(src_array)
            copyout_state.add_node(dst_array)
            copyout_state.add_nedge(src_array, dst_array, memlet.Memlet.from_array(dst_array.data,
                                                                                   dst_array.desc(sdfg)))

        #######################################################
        # Step 4: Change all top-level maps and library nodes to GPU schedule

        gpu_nodes = set()
        for state in sdfg.nodes():
            sdict = state.scope_dict()
            for node in state.nodes():
                if sdict[node] is None:
                    if isinstance(node, (nodes.LibraryNode, nodes.NestedSDFG)):
                        node.schedule = dtypes.ScheduleType.GPU_Default
                        gpu_nodes.add((state, node))
                    elif isinstance(node, nodes.EntryNode):
                        node.schedule = dtypes.ScheduleType.GPU_Device
                        gpu_nodes.add((state, node))
                elif self.sequential_innermaps:
                    if isinstance(node, (nodes.EntryNode, nodes.LibraryNode)):
                        node.schedule = dtypes.ScheduleType.Sequential
                    elif isinstance(node, nodes.NestedSDFG):
                        for nnode, _ in node.sdfg.all_nodes_recursive():
                            if isinstance(nnode, (nodes.EntryNode, nodes.LibraryNode)):
                                nnode.schedule = dtypes.ScheduleType.Sequential

        # NOTE: The outputs of LibraryNodes, NestedSDFGs and Map that have GPU schedule must be moved to GPU memory.
        # TODO: Also use GPU-shared and GPU-register memory when appropriate.
        for state, node in gpu_nodes:
            if isinstance(node, (nodes.LibraryNode, nodes.NestedSDFG)):
                for e in state.out_edges(node):
                    dst = state.memlet_path(e)[-1].dst
                    if isinstance(dst, nodes.AccessNode):
                        desc = sdfg.arrays[dst.data]
                        desc.storage = dtypes.StorageType.GPU_Global
            if isinstance(node, nodes.EntryNode):
                for e in state.out_edges(state.exit_node(node)):
                    dst = state.memlet_path(e)[-1].dst
                    if isinstance(dst, nodes.AccessNode):
                        desc = sdfg.arrays[dst.data]
                        desc.storage = dtypes.StorageType.GPU_Global

        #######################################################
        # Step 5: Collect free tasklets and check for scalars that have to be moved to the GPU

        gpu_scalars = {}
        changed = True
        # Iterates over Tasklets that not inside a GPU kernel. Such Tasklets must be moved inside a GPU kernel only
        # if they write to GPU memory. The check takes into account the fact that GPU kernels can read host-based
        # Scalars, but cannot write to them.
        while changed:
            changed = False
            for node, state in sdfg.all_nodes_recursive():
                if isinstance(node, nodes.Tasklet):
                    if node in global_code_nodes[state]:
                        continue
                    if state.entry_node(node) is None and not scope.is_devicelevel_gpu_kernel(
                            state.parent, state, node):
                        scalars, scalar_output = _recursive_out_check(node, state, gpu_scalars)
                        sset, ssout = _recursive_in_check(node, state, gpu_scalars)
                        scalars = scalars.union(sset)
                        scalar_output = scalar_output and ssout
                        csdfg = state.parent
                        # If the tasklet is not adjacent only to scalars or it is in a GPU scope.
                        # The latter includes NestedSDFGs that have a GPU-Device schedule but are not in a GPU kernel.
                        if (not scalar_output
                                or (csdfg.parent is not None
                                    and csdfg.parent_nsdfg_node.schedule == dtypes.ScheduleType.GPU_Default)):
                            global_code_nodes[state].append(node)
                            gpu_scalars.update({k: None for k in scalars})
                            changed = True

        #######################################################
        # Step 6: Modify transient data storage

        const_syms = xfh.constant_symbols(sdfg)

        for state in sdfg.nodes():
            sdict = state.scope_dict()
            for node in state.nodes():
                if isinstance(node, nodes.AccessNode) and node.desc(sdfg).transient:
                    nodedesc = node.desc(sdfg)

                    # Special case: nodes that lead to dynamic map ranges must stay on host
                    if any(isinstance(state.memlet_path(e)[-1].dst, nodes.EntryNode) for e in state.out_edges(node)):
                        continue

                    if sdict[node] is None and nodedesc.storage not in gpu_storage:

                        # Ensure that scalars not already GPU-marked are actually used in a GPU scope.
                        if isinstance(nodedesc, data.Scalar) and not node.data in gpu_scalars:
                            used_in_gpu_scope = False
                            for e in state.in_edges(node):
                                if _codenode_condition(state.memlet_path(e)[0].src):
                                    used_in_gpu_scope = True
                                    break
                            if not used_in_gpu_scope:
                                for e in state.out_edges(node):
                                    if _codenode_condition(state.memlet_path(e)[-1].dst):
                                        used_in_gpu_scope = True
                                        break
                            if not used_in_gpu_scope:
                                continue
                            for e in state.all_edges(node):
                                for node in (e.src, e.dst):
                                    if isinstance(node, nodes.Tasklet):
                                        if (state.entry_node(node) is None and not scope.is_devicelevel_gpu(
                                                state.parent, state, node, with_gpu_default=True)):
                                            global_code_nodes[state].append(node)

                        # NOTE: the cloned arrays match too but it's the same storage so we don't care
                        nodedesc.storage = dtypes.StorageType.GPU_Global

                        # Try to move allocation/deallocation out of loops
                        dsyms = set(map(str, nodedesc.free_symbols))
                        if (self.toplevel_trans and not isinstance(nodedesc, (data.Stream, data.View))
                                and len(dsyms - const_syms) == 0):
                            nodedesc.lifetime = dtypes.AllocationLifetime.SDFG
                    elif nodedesc.storage not in gpu_storage:
                        # Make internal transients registers
                        if self.register_trans:
                            nodedesc.storage = dtypes.StorageType.Register

        #######################################################
        # Step 7: Wrap free tasklets and nested SDFGs with a GPU map

        for state, gcodes in global_code_nodes.items():
            for gcode in gcodes:
                if gcode.label in self.exclude_tasklets.split(','):
                    continue
                # Create map and connectors
                me, mx = state.add_map(gcode.label + '_gmap', {gcode.label + '__gmapi': '0:1'},
                                       schedule=dtypes.ScheduleType.GPU_Device)
                # Store in/out edges in lists so that they don't get corrupted when they are removed from the graph.
                in_edges = list(state.in_edges(gcode))
                out_edges = list(state.out_edges(gcode))
                me.in_connectors = {('IN_' + e.dst_conn): None for e in in_edges}
                me.out_connectors = {('OUT_' + e.dst_conn): None for e in in_edges}
                mx.in_connectors = {('IN_' + e.src_conn): None for e in out_edges}
                mx.out_connectors = {('OUT_' + e.src_conn): None for e in out_edges}

                # Create memlets through map
                for e in in_edges:
                    state.remove_edge(e)
                    state.add_edge(e.src, e.src_conn, me, 'IN_' + e.dst_conn, e.data)
                    state.add_edge(me, 'OUT_' + e.dst_conn, e.dst, e.dst_conn, dc(e.data))
                for e in out_edges:
                    state.remove_edge(e)
                    state.add_edge(e.src, e.src_conn, mx, 'IN_' + e.src_conn, e.data)
                    state.add_edge(mx, 'OUT_' + e.src_conn, e.dst, e.dst_conn, dc(e.data))

                # Map without inputs
                if len(in_edges) == 0:
                    state.add_nedge(me, gcode, memlet.Memlet())

        #######################################################
        # Step 8: Introduce copy-out if data used in outgoing interstate edges

        cloned_data = set(cloned_arrays.keys()).union(gpu_scalars.keys())

        for state in list(sdfg.nodes()):
            arrays_used = set()
            for e in sdfg.out_edges(state):
                # Used arrays = intersection between symbols and cloned data
                arrays_used.update(set(e.data.free_symbols) & cloned_data)

            # Create a state and copy out used arrays
            if len(arrays_used) > 0:

                co_state = sdfg.add_state(state.label + '_icopyout')

                # Reconnect outgoing edges to after interim copyout state
                for e in sdfg.out_edges(state):
                    sdutil.change_edge_src(sdfg, state, co_state)
                # Add unconditional edge to interim state
                sdfg.add_edge(state, co_state, sd.InterstateEdge())

                # Add copy-out nodes
                for nname in arrays_used:

                    # Handle GPU scalars
                    if nname in gpu_scalars:
                        hostname = gpu_scalars[nname]
                        if not hostname:
                            desc = sdfg.arrays[nname].clone()
                            desc.storage = dtypes.StorageType.CPU_Heap
                            desc.transient = True
                            hostname = sdfg.add_datadesc('host_' + nname, desc, find_new_name=True)
                            gpu_scalars[nname] = hostname
                        else:
                            desc = sdfg.arrays[hostname]
                        devicename = nname
                    else:
                        desc = sdfg.arrays[nname]
                        hostname = nname
                        devicename = cloned_arrays[nname]

                    src_array = nodes.AccessNode(devicename, debuginfo=desc.debuginfo)
                    dst_array = nodes.AccessNode(hostname, debuginfo=desc.debuginfo)
                    co_state.add_node(src_array)
                    co_state.add_node(dst_array)
                    co_state.add_nedge(src_array, dst_array,
                                       memlet.Memlet.from_array(dst_array.data, dst_array.desc(sdfg)))
                    for e in sdfg.out_edges(co_state):
                        e.data.replace(devicename, hostname, False)

        # Step 9: Simplify
        if not self.simplify:
<<<<<<< HEAD
            return
=======
            return
        
        sdfg.simplify()
>>>>>>> 82314d8a
<|MERGE_RESOLUTION|>--- conflicted
+++ resolved
@@ -469,10 +469,6 @@
 
         # Step 9: Simplify
         if not self.simplify:
-<<<<<<< HEAD
-            return
-=======
             return
         
-        sdfg.simplify()
->>>>>>> 82314d8a
+        sdfg.simplify()