--- conflicted
+++ resolved
@@ -121,17 +121,10 @@
     def can_be_applied(graph, candidate, expr_index, sdfg, strict=False):
         """ Returns True if this transformation can be applied on the candidate
             matched subgraph.
-<<<<<<< HEAD
-            @param graph: SDFGState object if this Transformation is
-                          single-state, or SDFG object otherwise.
-            @param candidate: A mapping between node IDs returned from
-                              `Transformation.expressions` and the nodes in
-=======
             :param graph: SDFGState object if this Transformation is
                           single-state, or SDFG object otherwise.
             :param candidate: A mapping between node IDs returned from
                               `Transformation.expressions` and the nodes in 
->>>>>>> 82e236e3
                               `graph`.
             :param expr_index: The list index from `Transformation.expressions`
                                that was matched.
@@ -151,29 +144,17 @@
 
     def __init__(self, sdfg_id, state_id, subgraph, expr_index):
         """ Initializes an instance of Transformation.
-<<<<<<< HEAD
-            @param sdfg_id: A unique ID of the SDFG.
-            @param state_id: The node ID of the SDFG state, if applicable.
-            @param subgraph: A mapping between node IDs returned from
-                             `Transformation.expressions` and the nodes in
-=======
             :param sdfg_id: A unique ID of the SDFG.
             :param state_id: The node ID of the SDFG state, if applicable.
             :param subgraph: A mapping between node IDs returned from
                              `Transformation.expressions` and the nodes in 
->>>>>>> 82e236e3
                              `graph`.
             :param expr_index: The list index from `Transformation.expressions`
                                that was matched.
             :raise TypeError: When transformation is not subclass of
                               Transformation.
-<<<<<<< HEAD
-            @raise TypeError: When state_id is not instance of int.
-            @raise TypeError: When subgraph is not a dict of
-=======
             :raise TypeError: When state_id is not instance of int.
             :raise TypeError: When subgraph is not a dict of
->>>>>>> 82e236e3
                               dace.graph.nodes.Node : int.
         """
 
@@ -354,21 +335,12 @@
 
 def type_match(node_a, node_b):
     """ Checks whether the node types of the inputs match.
-<<<<<<< HEAD
-        @param node_a: First node.
-        @param node_b: Second node.
-        @return: True if the object types of the nodes match, False otherwise.
-        @raise TypeError: When at least one of the inputs is not a dictionary
-                          or does not have a 'node' attribute.
-        @raise KeyError: When at least one of the inputs is a dictionary,
-=======
         :param node_a: First node.
         :param node_b: Second node.
         :return: True if the object types of the nodes match, False otherwise.
         :raise TypeError: When at least one of the inputs is not a dictionary
                           or does not have a 'node' attribute.
         :raise KeyError: When at least one of the inputs is a dictionary,
->>>>>>> 82e236e3
                          but does not have a 'node' key.
     """
     return isinstance(node_a['node'], type(node_b['node']))
@@ -382,25 +354,15 @@
                      strict=False):
     """ Returns a generator which yields a subgraph mapping from
         `expression_node` to `graph_node`.
-<<<<<<< HEAD
-        @param graph: Directed multigraph object to be searched for subgraphs.
-        @param expressions: List of directed graphs, isomorphic to any
-                            (sub)graph that potentially matches a
-=======
         :param graph: Directed multigraph object to be searched for subgraphs.
         :param expressions: List of directed graphs, isomorphic to any
                             (sub)graph that potentially matches a 
->>>>>>> 82e236e3
                             transformation.
         :param node_match: Function for checking whether two nodes match.
         :param edge_match: Function for checking whether two edges match.
         :param pattern_match: Function for checking whether a subgraph matches
                               a transformation.
-<<<<<<< HEAD
-        @return: Generator of 2-tuples: (subgraph, expression index in
-=======
         :return: Generator of 2-tuples: (subgraph, expression index in
->>>>>>> 82e236e3
                  `expressions`).
     """
 
