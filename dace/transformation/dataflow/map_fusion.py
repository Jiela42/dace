# Copyright 2019-2021 ETH Zurich and the DaCe authors. All rights reserved.
""" This module contains classes that implement the map fusion transformation.
"""

from copy import deepcopy as dcpy
from dace.sdfg.sdfg import SDFG
from dace.sdfg.state import SDFGState
from dace import data, dtypes, symbolic, subsets
from dace.sdfg import nodes
from dace.memlet import Memlet
from dace.sdfg import replace
from dace.sdfg import utils as sdutil
from dace.transformation import transformation
from typing import List, Union
import networkx as nx


class MapFusion(transformation.SingleStateTransformation):
    """ Implements the MapFusion transformation.
        It wil check for all patterns MapExit -> AccessNode -> MapEntry, and
        based on the following rules, fuse them and remove the transient in
        between. There are several possibilities of what it does to this
        transient in between.

        Essentially, if there is some other place in the
        sdfg where it is required, or if it is not a transient, then it will
        not be removed. In such a case, it will be linked to the MapExit node
        of the new fused map.

        Rules for fusing maps:
          0. The map range of the second map should be a permutation of the
             first map range.
          1. Each of the access nodes that are adjacent to the first map exit
             should have an edge to the second map entry. If it doesn't, then the
             second map entry should not be reachable from this access node.
          2. Any node that has a wcr from the first map exit should not be
             adjacent to the second map entry.
          3. Access pattern for the access nodes in the second map should be
             the same permutation of the map parameters as the map ranges of the
             two maps. Alternatively, this access node should not be adjacent to
             the first map entry.
    """
    first_map_exit = transformation.PatternNode(nodes.ExitNode)
    array = transformation.PatternNode(nodes.AccessNode)
    second_map_entry = transformation.PatternNode(nodes.EntryNode)

    @staticmethod
    def annotates_memlets():
        return False

    @classmethod
    def expressions(cls):
        return [sdutil.node_path_graph(cls.first_map_exit, cls.array, cls.second_map_entry)]

    @staticmethod
    def find_permutation(first_map: nodes.Map, second_map: nodes.Map) -> Union[List[int], None]:
        """ Find permutation between two map ranges.
            :param first_map: First map.
            :param second_map: Second map.
            :return: None if no such permutation exists, otherwise a list of
                     indices L such that L[x]'th parameter of second map has the same range as x'th
                     parameter of the first map.
            """
        result = []

        if len(first_map.range) != len(second_map.range):
            return None

        # Match map ranges with reduce ranges
        for i, tmap_rng in enumerate(first_map.range):
            found = False
            for j, rng in enumerate(second_map.range):
                if tmap_rng == rng and j not in result:
                    result.append(j)
                    found = True
                    break
            if not found:
                break

        # Ensure all map ranges matched
        if len(result) != len(first_map.range):
            return None

        return result

    def can_be_applied(self, graph, expr_index, sdfg, permissive=False):
        first_map_exit = self.first_map_exit
        first_map_entry = graph.entry_node(first_map_exit)
        second_map_entry = self.second_map_entry
        second_map_exit = graph.exit_node(second_map_entry)

        for _in_e in graph.in_edges(first_map_exit):
            if _in_e.data.wcr is not None:
                for _out_e in graph.out_edges(second_map_entry):
                    if _out_e.data.data == _in_e.data.data:
                        # wcr is on a node that is used in the second map, quit
                        return False
        # Check whether there is a pattern map -> access -> map.
        intermediate_nodes = set()
        intermediate_data = set()
        for _, _, dst, _, _ in graph.out_edges(first_map_exit):
            if isinstance(dst, nodes.AccessNode):
                intermediate_nodes.add(dst)
                intermediate_data.add(dst.data)

                # If array is used anywhere else in this state.
                num_occurrences = len([
                    n for s in sdfg.nodes() for n in s.nodes() if isinstance(n, nodes.AccessNode) and n.data == dst.data
                ])
                if num_occurrences > 1:
                    return False
            else:
                return False
        # Check map ranges
        perm = self.find_permutation(first_map_entry.map, second_map_entry.map)
        if perm is None:
            return False

        # Check if any intermediate transient is also going to another location
        second_inodes = set(e.src for e in graph.in_edges(second_map_entry) if isinstance(e.src, nodes.AccessNode))
        transients_to_remove = intermediate_nodes & second_inodes
        # if any(e.dst != second_map_entry for n in transients_to_remove
        #        for e in graph.out_edges(n)):
        if any(graph.out_degree(n) > 1 for n in transients_to_remove):
            return False

        # Create a dict that maps parameters of the first map to those of the
        # second map.
        params_dict = {}
        for _index, _param in enumerate(second_map_entry.map.params):
            params_dict[_param] = first_map_entry.map.params[perm[_index]]

        out_memlets = [e.data for e in graph.in_edges(first_map_exit)]

        # Check that input set of second map is provided by the output set
        # of the first map, or other unrelated maps
        for second_edge in graph.out_edges(second_map_entry):
            # NOTE: We ignore edges that do not carry data (e.g., connecting a tasklet with no inputs to the MapEntry)
<<<<<<< HEAD
            if not second_edge.data.data:
=======
            if second_edge.data.is_empty():
>>>>>>> 82314d8a
                continue
            # Memlets that do not come from one of the intermediate arrays
            if second_edge.data.data and second_edge.data.data not in intermediate_data:
                # however, if intermediate_data eventually leads to
                # second_memlet.data, need to fail.
                for _n in intermediate_nodes:
                    source_node = _n
                    destination_node = graph.memlet_path(second_edge)[0].src
                    # NOTE: Assumes graph has networkx version
                    if destination_node in nx.descendants(graph._nx, source_node):
                        return False
                continue

            provided = False

            # Compute second subset with respect to first subset's symbols
            sbs_permuted = dcpy(second_edge.data.subset)
            if sbs_permuted:
                # Create intermediate dicts to avoid conflicts, such as {i:j, j:i}
                symbolic.safe_replace(params_dict, lambda m: sbs_permuted.replace(m))

            for first_memlet in out_memlets:
                if first_memlet.data != second_edge.data.data:
                    continue

                # If there is a covered subset, it is provided
                if first_memlet.subset.covers(sbs_permuted):
                    provided = True
                    break

            # If none of the output memlets of the first map provide the info,
            # fail.
            if provided is False:
                return False

        # Checking for stencil pattern and common input/output data
        # (after fusing the maps)
        first_map_inputnodes = {
            e.src: e.src.data
            for e in graph.in_edges(first_map_entry) if isinstance(e.src, nodes.AccessNode)
        }
        input_views = set()
        viewed_inputnodes = dict()
        for n in first_map_inputnodes.keys():
            if isinstance(n.desc(sdfg), data.View):
                input_views.add(n)
        for v in input_views:
            del first_map_inputnodes[v]
            e = sdutil.get_view_edge(graph, v)
            if e:
                while not isinstance(e.src, nodes.AccessNode):
                    e = graph.memlet_path(e)[0]
                first_map_inputnodes[e.src] = e.src.data
                viewed_inputnodes[e.src.data] = v
        second_map_outputnodes = {
            e.dst: e.dst.data
            for e in graph.out_edges(second_map_exit) if isinstance(e.dst, nodes.AccessNode)
        }
        output_views = set()
        viewed_outputnodes = dict()
        for n in second_map_outputnodes:
            if isinstance(n.desc(sdfg), data.View):
                output_views.add(n)
        for v in output_views:
            del second_map_outputnodes[v]
            e = sdutil.get_view_edge(graph, v)
            if e:
                while not isinstance(e.dst, nodes.AccessNode):
                    e = graph.memlet_path(e)[-1]
                second_map_outputnodes[e.dst] = e.dst.data
                viewed_outputnodes[e.dst.data] = v
        common_data = set(first_map_inputnodes.values()).intersection(set(second_map_outputnodes.values()))
        if common_data:
            input_data = [viewed_inputnodes[d].data if d in viewed_inputnodes.keys() else d for d in common_data]
            input_accesses = [
                graph.memlet_path(e)[-1].data.src_subset for e in graph.out_edges(first_map_entry)
                if e.data.data in input_data
            ]
            if len(input_accesses) > 1:
                for i, a in enumerate(input_accesses[:-1]):
                    for b in input_accesses[i + 1:]:
                        if isinstance(a, subsets.Indices):
                            c = subsets.Range.from_indices(a)
                            c.offset(b, negative=True)
                        else:
                            c = a.offset_new(b, negative=True)
                        for r in c:
                            if r != (0, 0, 1):
                                return False

            output_data = [viewed_outputnodes[d].data if d in viewed_outputnodes.keys() else d for d in common_data]
            output_accesses = [
                graph.memlet_path(e)[0].data.dst_subset for e in graph.in_edges(second_map_exit)
                if e.data.data in output_data
            ]

            # Compute output accesses with respect to first map's symbols
            oacc_permuted = [dcpy(a) for a in output_accesses]
            for a in oacc_permuted:
                # Create intermediate dicts to avoid conflicts, such as {i:j, j:i}
                symbolic.safe_replace(params_dict, lambda m: a.replace(m))

            a = input_accesses[0]
            for b in oacc_permuted:
                if isinstance(a, subsets.Indices):
                    c = subsets.Range.from_indices(a)
                    c.offset(b, negative=True)
                else:
                    c = a.offset_new(b, negative=True)
                for r in c:
                    if r != (0, 0, 1):
                        return False

        # Success
        return True

    def apply(self, graph: SDFGState, sdfg: SDFG):
        """
            This method applies the mapfusion transformation.
            Other than the removal of the second map entry node (SME), and the first
            map exit (FME) node, it has the following side effects:

            1.  Any transient adjacent to both FME and SME with degree = 2 will be removed.
                The tasklets that use/produce it shall be connected directly with a
                scalar/new transient (if the dataflow is more than a single scalar)

            2.  If this transient is adjacent to FME and SME and has other
                uses, it will be adjacent to the new map exit post fusion.
                Tasklet-> Tasklet edges will ALSO be added as mentioned above.

            3.  If an access node is adjacent to FME but not SME, it will be
                adjacent to new map exit post fusion.

            4.  If an access node is adjacent to SME but not FME, it will be
                adjacent to the new map entry node post fusion.

        """
        first_exit = self.first_map_exit
        first_entry = graph.entry_node(first_exit)
        second_entry = self.second_map_entry
        second_exit = graph.exit_node(second_entry)

        intermediate_nodes = set()
        for _, _, dst, _, _ in graph.out_edges(first_exit):
            intermediate_nodes.add(dst)
            assert isinstance(dst, nodes.AccessNode)

        # Check if an access node refers to non transient memory, or transient
        # is used at another location (cannot erase)
        do_not_erase = set()
        for node in intermediate_nodes:
            if sdfg.arrays[node.data].transient is False:
                do_not_erase.add(node)
            else:
                for edge in graph.in_edges(node):
                    if edge.src != first_exit:
                        do_not_erase.add(node)
                        break
                else:
                    for edge in graph.out_edges(node):
                        if edge.dst != second_entry:
                            do_not_erase.add(node)
                            break

        # Find permutation between first and second scopes
        perm = self.find_permutation(first_entry.map, second_entry.map)
        params_dict = {}
        for index, param in enumerate(first_entry.map.params):
            params_dict[param] = second_entry.map.params[perm[index]]

        # Replaces (in memlets and tasklet) the second scope map
        # indices with the permuted first map indices.
        # This works in two passes to avoid problems when e.g., exchanging two
        # parameters (instead of replacing (j,i) and (i,j) to (j,j) and then
        # i,i).
        second_scope = graph.scope_subgraph(second_entry)
        for firstp, secondp in params_dict.items():
            if firstp != secondp:
                replace(second_scope, secondp, '__' + secondp + '_fused')
        for firstp, secondp in params_dict.items():
            if firstp != secondp:
                replace(second_scope, '__' + secondp + '_fused', firstp)

        # Isolate First exit node
        ############################
        edges_to_remove = set()
        nodes_to_remove = set()
        for edge in graph.in_edges(first_exit):
            tree = graph.memlet_tree(edge)
            access_node = tree.root().edge.dst
            if access_node not in do_not_erase:
                out_edges = [e for e in graph.out_edges(access_node) if e.dst == second_entry]
                # In this transformation, there can only be one edge to the
                # second map
                assert len(out_edges) == 1

                # Get source connector to the second map
                connector = out_edges[0].dst_conn[3:]

                new_dsts = []
                # Look at the second map entry out-edges to get the new
                # destinations
                for e in graph.out_edges(second_entry):
                    if e.src_conn and e.src_conn[4:] == connector:
                        new_dsts.append(e)
                if not new_dsts:  # Access node is not used in the second map
                    nodes_to_remove.add(access_node)
                    continue

                # Add a transient scalar/array
                self.fuse_nodes(sdfg, graph, edge, new_dsts[0].dst, new_dsts[0].dst_conn, new_dsts[1:])

                edges_to_remove.add(edge)

                # Remove transient node between the two maps
                nodes_to_remove.add(access_node)
            else:  # The case where intermediate array node cannot be removed
                # Node will become an output of the second map exit
                out_e = tree.parent.edge
                conn = second_exit.next_connector()
                graph.add_edge(
                    second_exit,
                    'OUT_' + conn,
                    out_e.dst,
                    out_e.dst_conn,
                    dcpy(out_e.data),
                )
                second_exit.add_out_connector('OUT_' + conn)

                graph.add_edge(edge.src, edge.src_conn, second_exit, 'IN_' + conn, dcpy(edge.data))
                second_exit.add_in_connector('IN_' + conn)

                edges_to_remove.add(out_e)
                edges_to_remove.add(edge)

                # If the second map needs this node, link the connector
                # that generated this to the place where it is needed, with a
                # temp transient/scalar for memlet to be generated
                for out_e in graph.out_edges(second_entry):
                    second_memlet_path = graph.memlet_path(out_e)
                    source_node = second_memlet_path[0].src
                    if source_node == access_node:
                        self.fuse_nodes(sdfg, graph, edge, out_e.dst, out_e.dst_conn)

        ###
        # First scope exit is isolated and can now be safely removed
        for e in edges_to_remove:
            graph.remove_edge(e)
        graph.remove_nodes_from(nodes_to_remove)
        graph.remove_node(first_exit)

        # Isolate second_entry node
        ###########################
        for edge in graph.in_edges(second_entry):
            tree = graph.memlet_tree(edge)
            access_node = tree.root().edge.src
            if access_node in intermediate_nodes:
                # Already handled above, can be safely removed
                graph.remove_edge(edge)
                continue

            # This is an external input to the second map which will now go
            # through the first map.
            conn = first_entry.next_connector()
            graph.add_edge(edge.src, edge.src_conn, first_entry, 'IN_' + conn, dcpy(edge.data))
            first_entry.add_in_connector('IN_' + conn)
            graph.remove_edge(edge)
            for out_enode in tree.children:
                out_e = out_enode.edge
                graph.add_edge(
                    first_entry,
                    'OUT_' + conn,
                    out_e.dst,
                    out_e.dst_conn,
                    dcpy(out_e.data),
                )
                graph.remove_edge(out_e)
            first_entry.add_out_connector('OUT_' + conn)
        
        # NOTE: Check the second MapEntry for output edges with empty memlets
        for edge in graph.out_edges(second_entry):
<<<<<<< HEAD
            if not edge.data.data:
                graph.remove_edge(edge)
                graph.add_edge(first_entry, None, edge.dst, edge.dst_conn, edge.data)
=======
            if edge.data.is_empty():
                graph.remove_edge(edge)
                graph.add_edge(first_entry, edge.src_conn, edge.dst, edge.dst_conn, edge.data)
>>>>>>> 82314d8a

        ###
        # Second node is isolated and can now be safely removed
        graph.remove_node(second_entry)

        # Fix scope exit to point to the right map
        second_exit.map = first_entry.map

    def fuse_nodes(self, sdfg, graph, edge, new_dst, new_dst_conn, other_edges=None):
        """ Fuses two nodes via memlets and possibly transient arrays. """
        other_edges = other_edges or []
        memlet_path = graph.memlet_path(edge)
        access_node = memlet_path[-1].dst

        local_name = "__s%d_n%d%s_n%d%s" % (
            self.state_id,
            graph.node_id(edge.src),
            edge.src_conn,
            graph.node_id(edge.dst),
            edge.dst_conn,
        )
        # Add intermediate memory between subgraphs. If a scalar,
        # uses direct connection. If an array, adds a transient node
        if edge.data.subset.num_elements() == 1:
            local_name, _ = sdfg.add_scalar(
                local_name,
                dtype=access_node.desc(graph).dtype,
                transient=True,
                storage=dtypes.StorageType.Register,
                find_new_name=True,
            )
            edge.data.data = local_name
            edge.data.subset = "0"

            # If source of edge leads to multiple destinations, redirect all through an access node.
            out_edges = list(graph.out_edges_by_connector(edge.src, edge.src_conn))
            if len(out_edges) > 1:
                local_node = graph.add_access(local_name)
                src_connector = None

                # Add edge that leads to transient node
                graph.add_edge(edge.src, edge.src_conn, local_node, None, dcpy(edge.data))

                for other_edge in out_edges:
                    if other_edge is not edge:
                        graph.remove_edge(other_edge)
                        mem = Memlet(data=local_name, other_subset=other_edge.data.dst_subset)
                        graph.add_edge(local_node, src_connector, other_edge.dst, other_edge.dst_conn, mem)
            else:
                local_node = edge.src
                src_connector = edge.src_conn

            # If destination of edge leads to multiple destinations, redirect all through an access node.
            if other_edges:
                # NOTE: If a new local node was already created, reuse it.
                if local_node == edge.src:
                    local_node_out = graph.add_access(local_name)
                    connector_out = None
                else:
                    local_node_out = local_node
                    connector_out = src_connector
                graph.add_edge(local_node, src_connector, local_node_out, connector_out,
                               Memlet.from_array(local_name, sdfg.arrays[local_name]))
                graph.add_edge(local_node_out, connector_out, new_dst, new_dst_conn, dcpy(edge.data))
                for e in other_edges:
                    graph.add_edge(local_node_out, connector_out, e.dst, e.dst_conn, dcpy(edge.data))
            else:
                # Add edge that leads to the second node
                graph.add_edge(local_node, src_connector, new_dst, new_dst_conn, dcpy(edge.data))

        else:
            local_name, _ = sdfg.add_transient(local_name,
                                               symbolic.overapproximate(edge.data.subset.size()),
                                               dtype=access_node.desc(graph).dtype,
                                               find_new_name=True)
            old_edge = dcpy(edge)
            local_node = graph.add_access(local_name)
            src_connector = None
            edge.data.data = local_name
            edge.data.subset = ",".join(["0:" + str(s) for s in edge.data.subset.size()])
            # Add edge that leads to transient node
            graph.add_edge(
                edge.src,
                edge.src_conn,
                local_node,
                None,
                dcpy(edge.data),
            )

            # Add edge that leads to the second node
            graph.add_edge(local_node, src_connector, new_dst, new_dst_conn, dcpy(edge.data))

            for e in other_edges:
                graph.add_edge(local_node, src_connector, e.dst, e.dst_conn, dcpy(edge.data))

            # Modify data and memlets on all surrounding edges to match array
            for neighbor in graph.all_edges(local_node):
                for e in graph.memlet_tree(neighbor):
                    e.data.data = local_name
                    e.data.subset.offset(old_edge.data.subset, negative=True)<|MERGE_RESOLUTION|>--- conflicted
+++ resolved
@@ -136,11 +136,7 @@
         # of the first map, or other unrelated maps
         for second_edge in graph.out_edges(second_map_entry):
             # NOTE: We ignore edges that do not carry data (e.g., connecting a tasklet with no inputs to the MapEntry)
-<<<<<<< HEAD
-            if not second_edge.data.data:
-=======
             if second_edge.data.is_empty():
->>>>>>> 82314d8a
                 continue
             # Memlets that do not come from one of the intermediate arrays
             if second_edge.data.data and second_edge.data.data not in intermediate_data:
@@ -422,15 +418,9 @@
         
         # NOTE: Check the second MapEntry for output edges with empty memlets
         for edge in graph.out_edges(second_entry):
-<<<<<<< HEAD
-            if not edge.data.data:
-                graph.remove_edge(edge)
-                graph.add_edge(first_entry, None, edge.dst, edge.dst_conn, edge.data)
-=======
             if edge.data.is_empty():
                 graph.remove_edge(edge)
                 graph.add_edge(first_entry, edge.src_conn, edge.dst, edge.dst_conn, edge.data)
->>>>>>> 82314d8a
 
         ###
         # Second node is isolated and can now be safely removed
