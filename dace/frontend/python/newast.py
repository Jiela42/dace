# Copyright 2019-2021 ETH Zurich and the DaCe authors. All rights reserved.
import ast
from collections import OrderedDict
import copy
import itertools
import inspect
import networkx as nx
import re
import sys
import time
from os import path
import warnings
from numbers import Number
from typing import Any, Dict, List, Set, Tuple, Union, Callable, Optional
import operator

import dace
from dace import data, dtypes, subsets, symbolic, sdfg as sd
from dace import sourcemap
from dace.config import Config
from dace.frontend.common import op_repository as oprepo
from dace.frontend.python import astutils
from dace.frontend.python.common import (DaceSyntaxError, SDFGClosure, SDFGConvertible, inverse_dict_lookup,
                                         StringLiteral)
from dace.frontend.python.astutils import ExtNodeVisitor, ExtNodeTransformer
from dace.frontend.python.astutils import rname
from dace.frontend.python import nested_call, replacements, preprocessing
from dace.frontend.python.memlet_parser import (DaceSyntaxError, parse_memlet, pyexpr_to_symbolic, ParseMemlet,
                                                inner_eval_ast, MemletExpr)
from dace.sdfg import nodes, utils as sdutil
from dace.sdfg.propagation import propagate_memlet, propagate_subset, propagate_states
from dace.memlet import Memlet
from dace.properties import LambdaProperty, CodeBlock
from dace.sdfg import SDFG, SDFGState
from dace.sdfg.replace import replace_datadesc_names
from dace.symbolic import pystr_to_symbolic, inequal_symbols

import numpy
import sympy

# register replacements in oprepo
import dace.frontend.python.replacements
from dace.frontend.python.replacements import _sym_type, _broadcast_to

# Type hints
Size = Union[int, dace.symbolic.symbol]
ShapeTuple = Tuple[Size]
ShapeList = List[Size]
Shape = Union[ShapeTuple, ShapeList]
DependencyType = Dict[str, Tuple[SDFGState, Union[Memlet, nodes.Tasklet], Tuple[int]]]


class SkipCall(Exception):
    """ Exception used to skip calls to functions that cannot be parsed. """
    pass


def until(val, substr):
    """ Helper function that returns the substring of a string until a certain pattern. """
    if substr not in val:
        return val
    return val[:val.find(substr)]

# Array names that sympy and other python dependencies cannot accept
FORBIDDEN_ARRAY_NAMES = set(symbolic._sympy_clash.keys())

augassign_ops = {
    'Add': '+',
    'Sub': '-',
    'Mult': '*',
    'Div': '/',
    'FloorDiv': '//',
    'Mod': '%',
    'Pow': '**',
    'LShift': '<<',
    'RShift': '>>',
    'BitOr': '|',
    'BitXor': '^',
    'BitAnd': '&'
}


class AddTransientMethods(object):
    """ A management singleton for methods that add transient data to SDFGs. """

    _methods = {}

    @staticmethod
    def get(datatype):
        """ Returns a method. """
        if datatype not in AddTransientMethods._methods:
            return None
        return AddTransientMethods._methods[datatype]


@dtypes.paramdec
def specifies_datatype(func: Callable[[Any, data.Data, Any], Tuple[str, data.Data]], datatype=None):
    AddTransientMethods._methods[datatype] = func
    return func


@specifies_datatype(datatype=data.Scalar)
def _method(sdfg: SDFG, sample_data: data.Scalar, dtype: dtypes.typeclass):
    name = sdfg.temp_data_name()
    _, new_data = sdfg.add_scalar(name, dtype, transient=True)
    return name, new_data


@specifies_datatype(datatype=data.Array)
def _method(sdfg: SDFG, sample_data: data.Array, dtype):
    name, new_data = sdfg.add_temp_transient_like(sample_data, dtype=dtype)
    return name, new_data


@specifies_datatype(datatype=data.View)
def _method(sdfg: SDFG, sample_data: data.View, dtype):
    name, new_data = sdfg.add_temp_transient(sample_data.shape, dtype)
    return name, new_data


@specifies_datatype(datatype=data.Stream)
def _method(sdfg: SDFG, sample_data: data.Stream, dtype):
    name = sdfg.temp_data_name()
    new_data = sdfg.add_stream(name,
                               dtype,
                               buffer_size=sample_data.buffer_size,
                               shape=sample_data.shape,
                               transient=True)
    return name, new_data


def _add_transient_data(sdfg: SDFG, sample_data: data.Data, dtype: dtypes.typeclass = None):
    """ Adds to the sdfg transient data of the same dtype, shape and other
        parameters as sample_data. """
    func = AddTransientMethods.get(type(sample_data))
    if func is None:
        raise NotImplementedError
    if dtype is None:
        return func(sdfg, sample_data, sample_data.dtype)
    else:
        return func(sdfg, sample_data, dtype)


def _is_equivalent(first: data.Data, second: data.Data):
    if not first.is_equivalent(second):
        if any(not isinstance(d, data.Scalar) and not (isinstance(d, data.Array) and d.shape == (1, ))
               for d in (first, second)):
            return False
    return True


def parse_dace_program(name: str,
                       preprocessed_ast: ast.AST,
                       argtypes: Dict[str, data.Data],
                       constants: Dict[str, Any],
                       closure: SDFGClosure,
                       simplify: Optional[bool] = None,
                       save: bool = True,
                       progress: Optional[bool] = None) -> SDFG:
    """ Parses a `@dace.program` function into an SDFG.
        :param src_ast: The AST of the Python program to parse.
        :param visitor: A ProgramVisitor object returned from 
                        ``preprocess_dace_program``.
        :param closure: An object that contains the @dace.program closure.
        :param simplify: If True, simplification pass will be performed.
        :param save: If True, saves source mapping data for this SDFG.
        :param progress: If True, prints a progress bar of the parsing process. 
                         If None (default), prints after 5 seconds of parsing. 
                         If False, never prints progress.
        :return: A 2-tuple of SDFG and its reduced (used) closure.
    """
    # Progress bar handling (pre-parse)
    teardown_progress = False
    if progress is None and not Config.get_bool('progress'):
        progress = False
    if progress is None or progress is True:
        try:
            from tqdm import tqdm
        except (ImportError, ModuleNotFoundError):
            progress = False

        if progress is not False and ProgramVisitor.progress_bar is None:
            ctl = closure.call_tree_length()
            teardown_progress = True  # First parser should teardown progress bar
            ProgramVisitor.start_time = time.time()
            if progress is True:
                ProgramVisitor.progress_bar = tqdm(total=ctl, desc='Parsing Python program')
            else:
                ProgramVisitor.progress_bar = (0, ctl)  # Make a counter instead (tqdm cannot be enabled mid-progress)
    if (progress is None and isinstance(ProgramVisitor.progress_bar, tuple)
            and (time.time() - ProgramVisitor.start_time) >= 5):
        initial, total = ProgramVisitor.progress_bar
        ProgramVisitor.progress_bar = tqdm(total=total, initial=initial, desc='Parsing Python program')
    # End of progress bar

    visitor = ProgramVisitor(name=name,
                             filename=preprocessed_ast.filename,
                             line_offset=preprocessed_ast.src_line,
                             col_offset=0,
                             global_vars=preprocessed_ast.program_globals,
                             constants=constants,
                             scope_arrays=argtypes,
                             scope_vars={},
                             closure=closure,
                             simplify=simplify)

    try:
        sdfg, _, _, _ = visitor.parse_program(preprocessed_ast.preprocessed_ast.body[0])
        sdfg.set_sourcecode(preprocessed_ast.src, 'python')

        # Combine nested closures with the current one
        nested_closure_replacements: Dict[str, str] = {}
        for name, (arr, _) in visitor.nested_closure_arrays.items():
            # Check if the same array is already passed as part of a nested closure
            if id(arr) in closure.array_mapping:
                existing_name = closure.array_mapping[id(arr)]
                if name != existing_name:
                    if existing_name not in closure.callbacks:
                        nested_closure_replacements[name] = existing_name
                    else:  # Callbacks should be mapped
                        sdfg.callback_mapping[name] = existing_name

        # Make safe replacements
        def repl_callback(repldict):
            for state in sdfg.nodes():
                for name, new_name in repldict.items():
                    state.replace(name, new_name)
            for name, new_name in repldict.items():
                sdfg.arrays[new_name] = sdfg.arrays[name]
                del sdfg.arrays[name]
                if name in sdfg.constants_prop:
                    sdfg.constants_prop[new_name] = sdfg.constants_prop[name]
                    del sdfg.constants_prop[name]

        symbolic.safe_replace(nested_closure_replacements, repl_callback, value_as_string=True)

        sdfg.debuginfo = dtypes.DebugInfo(
            visitor.src_line + 1,
            end_line=visitor.src_line + len(preprocessed_ast.src.split("\n")) - 1,
            filename=path.abspath(preprocessed_ast.filename),
        )

        # Progress bar handling (post-parse)
        if (progress is None and isinstance(ProgramVisitor.progress_bar, tuple)
                and (time.time() - ProgramVisitor.start_time) >= 5):
            initial, total = ProgramVisitor.progress_bar
            ProgramVisitor.progress_bar = tqdm(total=total, initial=initial, desc='Parsing Python program')
        ProgramVisitor.increment_progress()
    finally:
        if teardown_progress:
            if not isinstance(ProgramVisitor.progress_bar, tuple):
                ProgramVisitor.progress_bar.close()
                print('Parsing complete.')
            ProgramVisitor.progress_bar = None
            ProgramVisitor.start_time = 0

    return sdfg


# AST node types that are disallowed in DaCe programs
DISALLOWED_STMTS = [
    'Delete', 'Import', 'ImportFrom', 'Exec', 'Yield', 'YieldFrom', 'ClassDef', 'Await', 'Try', 'TryExcept',
    'TryFinally', 'ExceptHandler'
]
# Extra AST node types that are disallowed after preprocessing
_DISALLOWED_STMTS = DISALLOWED_STMTS + [
    'Global', 'Assert', 'Print', 'Nonlocal', 'Raise', 'Starred', 'AsyncFor', 'ListComp', 'GeneratorExp',
    'SetComp', 'DictComp', 'comprehension'
]

TaskletType = Union[ast.FunctionDef, ast.With, ast.For]


def _disallow_stmt(visitor, node):
    raise DaceSyntaxError(visitor, node, 'Keyword "%s" disallowed' % (type(node).__name__))


###############################################################
# Parsing functions
###############################################################


def _subset_has_indirection(subset, pvisitor: 'ProgramVisitor' = None):
    for dim in subset:
        if not isinstance(dim, tuple):
            dim = [dim]
        for r in dim:
            if not symbolic.issymbolic(r):
                continue
            if symbolic.contains_sympy_functions(r):
                return True
            if pvisitor:
                for s in r.free_symbols:
                    try:
                        name = pvisitor._visitname(str(s), None)
                        if isinstance(name, str) and name in pvisitor.sdfg.arrays:
                            return True
                    except DaceSyntaxError:
                        continue
    return False


def _subset_is_local_symbol_dependent(subset: subsets.Subset, pvisitor: 'ProgramVisitor') -> bool:
    if any(s not in pvisitor.map_symbols and s not in pvisitor.globals for s in subset.free_symbols):
        return True
    return False


def add_indirection_subgraph(sdfg: SDFG,
                             graph: SDFGState,
                             src: nodes.Node,
                             dst: nodes.Node,
                             memlet: Memlet,
                             local_name: str,
                             pvisitor: 'ProgramVisitor',
                             output: bool = False,
                             with_wcr: bool = False):
    """ Replaces the specified edge in the specified graph with a subgraph that
        implements indirection without nested memlet subsets. """

    array = sdfg.arrays[memlet.data]
    indirect_inputs = set()
    indirect_outputs = set()

    # Scheme for multi-array indirection:
    # 1. look for all arrays and accesses, create set of arrays+indices
    #    from which the index memlets will be constructed from
    # 2. each separate array creates a memlet, of which num_accesses = len(set)
    # 3. one indirection tasklet receives them all + original array and
    #    produces the right output index/range memlet
    #########################
    # Step 1
    accesses = OrderedDict()
    newsubset = copy.deepcopy(memlet.subset)
    for dimidx, dim in enumerate(memlet.subset):
        # Range/Index disambiguation
        direct_assignment = False
        if not isinstance(dim, tuple):
            dim = [dim]
            direct_assignment = True
        elif dim[0] == dim[1]:
            dim = [dim[0]]
            direct_assignment = True

        for i, r in enumerate(dim):
            for expr in symbolic.swalk(r, enter_functions=True):
                fname = None
                if symbolic.is_sympy_userfunction(expr):
                    fname = expr.func.__name__
                else:
                    try:
                        rname = pvisitor._visitname(str(expr), None)
                    except DaceSyntaxError:
                        continue
                    if isinstance(rname, str) and rname in pvisitor.sdfg.arrays:
                        fname = rname
                if fname:
                    if fname not in accesses:
                        accesses[fname] = []

                    # Replace function with symbol (memlet local name to-be)
                    if expr.args in accesses[fname]:
                        aindex = accesses[fname].index(expr.args)
                        toreplace = 'index_' + fname + '_' + str(aindex)
                    else:
                        if expr.args:
                            accesses[fname].append(expr.args)
                        else:
                            # Scalar access
                            accesses[fname].append(0)
                        toreplace = 'index_' + fname + '_' + str(len(accesses[fname]) - 1)

                    if direct_assignment:
                        # newsubset[dimidx] = newsubset[dimidx].subs(expr, toreplace)
                        newsubset[dimidx] = r.subs(expr, toreplace)
                        r = newsubset[dimidx]
                    else:
                        rng = list(newsubset[dimidx])
                        rng[i] = rng[i].subs(expr, toreplace)
                        newsubset[dimidx] = tuple(rng)
                        # newsubset[dimidx][i] = r.subs(expr, toreplace)
    #########################
    # Step 2
    if output:
        ind_inputs = {'lookup': None}
        ind_outputs = {('__ind_' + local_name): None}
    else:
        ind_inputs = {('__ind_' + local_name): None}
        ind_outputs = {'lookup': None}
    # Add accesses to inputs
    for arrname, arr_accesses in accesses.items():
        for i in range(len(arr_accesses)):
            ind_inputs['index_%s_%d' % (arrname, i)] = None

    tasklet = nodes.Tasklet("Indirection", ind_inputs, ind_outputs)

    # Create map if indirected subset is a range
    ind_entry = None
    ind_exit = None
    inp_base_path = [tasklet]
    out_base_path = [tasklet]
    if (isinstance(memlet.subset, subsets.Range) and memlet.subset.num_elements() != 1):
        rng = copy.deepcopy(memlet.subset)
        nonsqz_dims = rng.squeeze()
        mapped_rng = []
        for i, r in enumerate(memlet.subset):
            if i in nonsqz_dims:
                mapped_rng.append(r)
        ind_entry, ind_exit = graph.add_map(
            'indirection', {'__i%d' % i: '%s:%s+1:%s' % (s, e, t)
                            for i, (s, e, t) in enumerate(mapped_rng)},
            debuginfo=pvisitor.current_lineinfo)
        inp_base_path.insert(0, ind_entry)
        out_base_path.append(ind_exit)

    input_index_memlets = []
    for arrname, arr_accesses in accesses.items():
        arr_name = arrname
        for i, access in enumerate(arr_accesses):
            if isinstance(access, sympy.Tuple):
                access = list(access)
            if not isinstance(access, (list, tuple)):
                access = [access]
            conn = None
            if pvisitor.nested:
                # TODO: Make this work for nested for-loops
                arr_rng = dace.subsets.Range([(a, a, 1) for a in access])
                if output:
                    arrname, rng = pvisitor._add_write_access(arr_name, arr_rng, target=None)
                else:
                    arrname, rng = pvisitor._add_read_access(arr_name, arr_rng, target=None)
                conn = 'index_%s_%d' % (arr_name, i)
                arr = sdfg.arrays[arrname]
                subset = subsets.Range.from_array(arr)
            else:
                subset = subsets.Indices(access)
            # Memlet to load the indirection index
            indexMemlet = Memlet.simple(arrname, subset)
            input_index_memlets.append(indexMemlet)
            read_node = graph.add_read(arrname, debuginfo=pvisitor.current_lineinfo)
            if pvisitor.nested or not isinstance(src, nodes.EntryNode):
                path = [read_node] + inp_base_path
            else:
                if output:
                    # TODO: This only works for Maps. Perhaps it should be
                    # generalized for other pairs of entry/exit nodes.
                    entry = None
                    if isinstance(dst, nodes.MapExit):
                        for node in graph.nodes():
                            if (isinstance(node, nodes.MapEntry) and node.map is dst.map):
                                entry = node
                                break
                    else:
                        raise NotImplementedError
                else:
                    entry = src
                path = [read_node, entry] + inp_base_path
            graph.add_memlet_path(*path, dst_conn="index_%s_%d" % (arr_name, i), memlet=indexMemlet)

    #########################
    # Step 3
    # Create new tasklet that will perform the indirection
    if output:
        code = "{arr}[{index}] = lookup"
    else:
        code = "lookup = {arr}[{index}]"

    newsubset = [r[0] if isinstance(r, tuple) else r for r in newsubset]
    if ind_entry:  # Amend newsubset when a range is indirected
        for i, idx in enumerate(nonsqz_dims):
            newsubset[idx] = '__i%d' % i

    tasklet.code = CodeBlock(
        code.format(arr='__ind_' + local_name, index=', '.join([symbolic.symstr(s) for s in newsubset])))

    # Create transient variable to trigger the indirect load
    tmp_name = '__' + local_name + '_value'
    start_src = None
    end_dst = None
    if memlet.num_accesses == 1 and dst is not None:
        _, storage = sdfg.add_scalar(tmp_name, array.dtype, transient=True)
    else:
        rng = copy.deepcopy(memlet.subset)
        if isinstance(rng, subsets.Range):
            rng.squeeze()
        _, storage = sdfg.add_array(tmp_name,
                                    rng.bounding_box_size(),
                                    array.dtype,
                                    storage=dtypes.StorageType.Default,
                                    transient=True)
        # Force creation of transients for range indirection
        if output:
            if src:
                start_src = src
                src = None
        else:
            if dst:
                end_dst = dst
                dst = None

    # Create transients when implementing indirection
    # through slicing or when indirecting a range.
    if src is None:
        if start_src:
            src = graph.add_access(tmp_name, debuginfo=pvisitor.current_lineinfo)
        else:
            src = graph.add_read(tmp_name, debuginfo=pvisitor.current_lineinfo)
    elif dst is None:
        if end_dst:
            dst = graph.add_access(tmp_name, debuginfo=pvisitor.current_lineinfo)
        else:
            dst = graph.add_write(tmp_name, debuginfo=pvisitor.current_lineinfo)

    tmp_shape = storage.shape
    indirectRange = subsets.Range([(0, s - 1, 1) for s in tmp_shape])
    if ind_entry:  # Amend indirected range
        indirectRange = ','.join(["{} - {}".format(ind, r[0]) for ind, r in zip(ind_entry.map.params, mapped_rng)])

    # Create memlet that depends on the full array that we look up in
    fullRange = subsets.Range([(0, s - 1, 1) for s in array.shape])
    fullMemlet = Memlet.simple(memlet.data, fullRange, num_accesses=memlet.num_accesses)
    fullMemlet.dynamic = memlet.dynamic

    if output:
        if isinstance(dst, nodes.ExitNode):
            full_write_node = graph.add_write(memlet.data, debuginfo=pvisitor.current_lineinfo)
            path = out_base_path + [dst, full_write_node]
        elif isinstance(dst, nodes.AccessNode):
            path = out_base_path + [dst]
        else:
            raise Exception("Src node type for indirection is invalid.")
        if with_wcr:
            fullMemlet.wcr = memlet.wcr
        graph.add_memlet_path(*path, src_conn='__ind_' + local_name, memlet=fullMemlet)
    else:
        if isinstance(src, nodes.EntryNode):
            full_read_node = graph.add_read(memlet.data, debuginfo=pvisitor.current_lineinfo)
            path = [full_read_node, src] + inp_base_path
        elif isinstance(src, nodes.AccessNode):
            path = [src] + inp_base_path
        else:
            raise Exception("Src node type for indirection is invalid.")
        graph.add_memlet_path(*path, dst_conn='__ind_' + local_name, memlet=fullMemlet)

    # Memlet to store the final value into the transient, and to load it into
    # the tasklet that needs it
    # indirectMemlet = Memlet.simple('__' + local_name + '_value',
    #                         indirectRange, num_accesses=memlet.num_accesses)
    # graph.add_edge(tasklet, 'lookup', dataNode, None, indirectMemlet)

    valueMemlet = Memlet.simple(tmp_name, indirectRange, num_accesses=1)
    if output:
        path = [src] + inp_base_path
        if isinstance(src, nodes.AccessNode):
            src_conn = None
        else:
            src_conn = local_name
        graph.add_memlet_path(*path, src_conn=src_conn, dst_conn='lookup', memlet=valueMemlet)
        # Connect original source to the indirected-range-transient
        if start_src:
            if isinstance(start_src, nodes.AccessNode):
                src_conn = None
            else:
                src_conn = local_name
            graph.add_edge(start_src, src_conn, src, None, Memlet.from_array(tmp_name, storage))
    else:
        path = out_base_path + [dst]
        if isinstance(dst, nodes.AccessNode):
            dst_conn = None
        else:
            dst_conn = local_name
        graph.add_memlet_path(*path, src_conn='lookup', dst_conn=dst_conn, memlet=valueMemlet)
        # Connect original destination to the indirected-range-transient
        if end_dst:
            if isinstance(end_dst, nodes.AccessNode):
                dst_conn = None
            else:
                dst_conn = local_name
            graph.add_edge(dst, None, end_dst, dst_conn, Memlet.from_array(tmp_name, storage))

    return tmp_name


class TaskletTransformer(ExtNodeTransformer):
    """ A visitor that traverses a data-centric tasklet, removes memlet
        annotations and returns input and output memlets.
    """

    def __init__(self,
                 visitor,
                 defined,
                 sdfg: SDFG,
                 state: SDFGState,
                 filename: str,
                 lang=None,
                 location: dict = {},
                 nested: bool = False,
                 scope_arrays: Dict[str, data.Data] = dict(),
                 scope_vars: Dict[str, str] = dict(),
                 variables: Dict[str, str] = dict(),
                 accesses: Dict[Tuple[str, dace.subsets.Subset, str], str] = dict(),
                 symbols: Dict[str, "dace.symbol"] = dict()):
        """ Creates an AST parser for tasklets.
            :param sdfg: The SDFG to add the tasklet in (used for defined arrays and symbols).
            :param state: The SDFG state to add the tasklet to.
        """
        self.visitor = visitor
        self.sdfg = sdfg
        self.state = state
        self.defined = defined

        # For syntax errors
        self.filename = filename

        # Connectors generated from memlets
        self.inputs: Dict[str, Memlet] = {}
        self.outputs: Dict[str, Memlet] = {}

        self.extcode = None
        self.lang = lang
        self.globalcode = ''
        self.initcode = ''
        self.exitcode = ''
        self.location = location

        self.nested = nested
        self.scope_arrays = scope_arrays
        self.scope_vars = scope_vars
        self.variables = variables
        self.accesses = accesses

        self.sdfg_inputs: Dict[str, Tuple[Memlet, Set[int]]] = {}
        self.sdfg_outputs: Dict[str, Tuple[Memlet, Set[int]]] = {}

        # Tmp fix for missing state symbol propatation
        self.symbols = symbols

        # Disallow keywords
        for stmt in _DISALLOWED_STMTS:
            setattr(self, 'visit_' + stmt, lambda n: _disallow_stmt(self, n))

    def parse_tasklet(self, tasklet_ast: TaskletType, name: Optional[str] = None):
        """ Parses the AST of a tasklet and returns the tasklet node, as well as input and output memlets.
            :param tasklet_ast: The Tasklet's Python AST to parse.
            :param name: Optional name to use as prefix for tasklet.
            :return: 3-tuple of (Tasklet node, input memlets, output memlets).
            @rtype: Tuple[Tasklet, Dict[str, Memlet], Dict[str, Memlet]]
        """
        # Should return a tasklet object (with connectors)
        self.visit(tasklet_ast)

        # Location identifier
        locinfo = dtypes.DebugInfo(tasklet_ast.lineno, tasklet_ast.col_offset, tasklet_ast.body[-1].lineno,
                                   tasklet_ast.body[-1].col_offset, self.filename)

        # Determine tasklet name (either declared as a function or use line #)
        if name is not None:
            name += '_' + str(tasklet_ast.lineno)
        else:
            name = getattr(tasklet_ast, 'name', 'tasklet_%d' % tasklet_ast.lineno)

        if self.lang is None:
            self.lang = dtypes.Language.Python

        t = self.state.add_tasklet(name,
                                   set(self.inputs.keys()),
                                   set(self.outputs.keys()),
                                   self.extcode or tasklet_ast.body,
                                   language=self.lang,
                                   code_global=self.globalcode,
                                   code_init=self.initcode,
                                   code_exit=self.exitcode,
                                   location=self.location,
                                   debuginfo=locinfo)

        return t, self.inputs, self.outputs, self.accesses

    def _add_access(
            self,
            name: str,
            rng: subsets.Range,
            access_type: str,  # 'r' or 'w'
            target: Union[ast.Name, ast.Subscript],
            new_name: str = None,
            arr_type: data.Data = None) -> str:
        if access_type not in ('r', 'w'):
            raise ValueError("Access type {} is invalid".format(access_type))
        if new_name:
            var_name = new_name
        elif target:
            var_name = "__tmp_{l}_{c}".format(l=target.lineno, c=target.col_offset)
        else:
            var_name = self.sdfg.temp_data_name()

        parent_name = self.scope_vars[name]
        parent_array = self.scope_arrays[parent_name]
        if _subset_has_indirection(rng):
            squeezed_rng = list(range(len(rng)))
            shape = parent_array.shape
            strides = [parent_array.strides[d] for d in squeezed_rng]
            # TODO: Why is squeezed_rng an index in the first place?
            squeezed_rng = subsets.Range([(i, i, 1) for i in squeezed_rng])
        else:
            ignore_indices = []
            sym_rng = []
            offset = []
            for i, r in enumerate(rng):
                repl_dict = {}
                for s, sr in self.symbols.items():
                    if s in symbolic.symlist(r).values():
                        ignore_indices.append(i)
                        sym_rng.append(sr)
                        # NOTE: Assume that the i-th index of the range is
                        # dependent on a local symbol s, i.e, rng[i] = f(s).
                        # Therefore, the i-th index will not be squeezed
                        # even if it has length equal to 1. However, it must
                        # still be offsetted by f(min(sr)), so that the indices
                        # for the squeezed connector start from 0.
                        # Example:
                        # Memlet range: [i+1, j, k+1]
                        # k: local symbol with range(1, 4)
                        # i,j: global symbols
                        # Squeezed range: [f(k)] = [k+1]
                        # Offset squeezed range: [f(k)-f(min(range(1, 4)))] =
                        #                        [f(k)-f(1)] = [k-1]
                        # NOTE: The code takes into account the case where an
                        # index is dependent on multiple symbols. See also
                        # tests/python_frontend/nested_name_accesses_test.py.
                        step = sr[0][2]
                        if (step < 0) == True:
                            repl_dict[s] = sr[0][1]
                        else:
                            repl_dict[s] = sr[0][0]
                offset.append(r[0].subs(repl_dict))

            if ignore_indices:
                tmp_memlet = Memlet.simple(parent_name, rng)
                use_dst = True if access_type == 'w' else False
                for s, r in self.symbols.items():
                    tmp_memlet = propagate_subset([tmp_memlet], parent_array, [s], r, use_dst=use_dst)

            to_squeeze_rng = rng
            if ignore_indices:
                to_squeeze_rng = rng.offset_new(offset, True)
            squeezed_rng = copy.deepcopy(to_squeeze_rng)
            non_squeezed = squeezed_rng.squeeze(ignore_indices)
            # TODO: Need custom shape computation here
            shape = squeezed_rng.size()
            for i, sr in zip(ignore_indices, sym_rng):
                iMin, iMax, step = sr.ranges[0]
                if (step < 0) == True:
                    iMin, iMax, step = iMax, iMin, -step
                ts = to_squeeze_rng.tile_sizes[i]
                sqz_idx = squeezed_rng.ranges.index(to_squeeze_rng.ranges[i])
                shape[sqz_idx] = ts * sympy.ceiling(((iMax.approx if isinstance(iMax, symbolic.SymExpr) else iMax) + 1 -
                                                     (iMin.approx if isinstance(iMin, symbolic.SymExpr) else iMin)) /
                                                    (step.approx if isinstance(step, symbolic.SymExpr) else step))
            # squeezed_rng = copy.deepcopy(rng)
            # non_squeezed = squeezed_rng.squeeze()
            # shape = squeezed_rng.size()
            if non_squeezed:
                strides = [parent_array.strides[d] for d in non_squeezed]
            else:
                strides = [1]
        dtype = parent_array.dtype

        if arr_type is None:
            arr_type = type(parent_array)
        if arr_type == data.Scalar:
            self.sdfg.add_scalar(var_name, dtype)
        elif arr_type in (data.Array, data.View):
            self.sdfg.add_array(var_name, shape, dtype, strides=strides)
        elif arr_type == data.Stream:
            self.sdfg.add_stream(var_name, dtype)
        else:
            raise NotImplementedError("Data type {} is not implemented".format(arr_type))

        self.accesses[(name, rng, access_type)] = (var_name, squeezed_rng)

        inner_indices = set()
        for n, r in reversed(list(enumerate(squeezed_rng))):
            if r == rng[n]:
                inner_indices.add(n)

        if access_type == 'r':
            if _subset_has_indirection(rng):
                self.sdfg_inputs[var_name] = (dace.Memlet.from_array(parent_name, parent_array), inner_indices)
            else:
                self.sdfg_inputs[var_name] = (dace.Memlet.simple(parent_name, rng), inner_indices)
        else:
            if _subset_has_indirection(rng):
                self.sdfg_outputs[var_name] = (dace.Memlet.from_array(parent_name, parent_array), inner_indices)
            else:
                self.sdfg_outputs[var_name] = (dace.Memlet.simple(parent_name, rng), inner_indices)

        return (var_name, squeezed_rng)

    def _add_read_access(self,
                         name: str,
                         rng: subsets.Range,
                         target: Union[ast.Name, ast.Subscript],
                         new_name: str = None,
                         arr_type: data.Data = None):

        if (name, rng, 'w') in self.accesses:
            return self.accesses[(name, rng, 'w')]
        elif (name, rng, 'r') in self.accesses:
            return self.accesses[(name, rng, 'r')]
        elif name in self.variables:
            return (self.variables[name], None)
        elif name in self.scope_vars:
            # TODO: Does the TaskletTransformer need the double slice fix?
            new_name, new_rng = self._add_access(name, rng, 'r', target, new_name, arr_type)
            return (new_name, new_rng)
        else:
            raise NotImplementedError

    def _add_write_access(self,
                          name: str,
                          rng: subsets.Range,
                          target: Union[ast.Name, ast.Subscript],
                          new_name: str = None,
                          arr_type: data.Data = None):

        if (name, rng, 'w') in self.accesses:
            return self.accesses[(name, rng, 'w')]
        elif name in self.variables:
            return (self.variables[name], None)
        elif (name, rng, 'r') in self.accesses or name in self.scope_vars:
            return self._add_access(name, rng, 'w', target, new_name, arr_type)
        else:
            raise NotImplementedError

    def _get_range(self, node: Union[ast.Name, ast.Subscript, ast.Call], name: str):
        if isinstance(node, ast.Name):
            actual_node = copy.copy(node)
            actual_node.id = name
            expr: MemletExpr = ParseMemlet(self, {**self.sdfg.arrays, **self.scope_arrays, **self.defined}, actual_node)
            rng = expr.subset
        elif isinstance(node, ast.Subscript):
            actual_node = copy.copy(node)
            if isinstance(actual_node.value, ast.Call):
                actual_node.value = copy.copy(actual_node.value)
                actual_node.value.func = copy.copy(actual_node.value.func)
                actual_node.value.func.id = name
            else:
                actual_node.value = copy.copy(actual_node.value)
                actual_node.value.id = name
            expr: MemletExpr = ParseMemlet(self, {**self.sdfg.arrays, **self.scope_arrays, **self.defined}, actual_node)
            rng = expr.subset
        elif isinstance(node, ast.Call):
            rng = dace.subsets.Range.from_array({**self.sdfg.arrays, **self.scope_arrays}[name])
        else:
            raise NotImplementedError

        if isinstance(rng, subsets.Indices):
            rng = subsets.Range.from_indices(rng)

        return rng

    def _update_names(self, node: Union[ast.Name, ast.Subscript, ast.Call], name: str, name_subscript: bool = False):
        if isinstance(node, ast.Name):
            node.id = name
        elif isinstance(node, ast.Subscript):
            if isinstance(node.value, ast.Call):
                node = node.value
                node.func.id = name
            elif name_subscript:
                node = node.value
                node.id = name
            else:
                node.value.id = name
        elif isinstance(node, ast.Call):
            node.func.id = name
        else:
            raise NotImplementedError

        return node

    def visit_TopLevelExpr(self, node):
        if isinstance(node.value, ast.BinOp):
            if isinstance(node.value.op, (ast.LShift, ast.RShift)):
                variables = {**self.variables, **self.scope_vars}
                target = node.value.right
                name = rname(target)
                name_sub = False
                if isinstance(node.value.op, ast.LShift):
                    squeezed_rng = None
                    if self.nested:
                        real_name = variables[name]
                        rng = self._get_range(target, real_name)
                        name, squeezed_rng = self._add_read_access(name, rng, target)
                        if squeezed_rng is not None:
                            name_sub = True
                    else:
                        if name in variables:
                            name = variables[name]
                    node.value.right = self._update_names(node.value.right, name, name_subscript=name_sub)
                    connector, memlet = parse_memlet(self, node.value.right, node.value.left, self.sdfg.arrays)
                    # Fix memlet with correct subset
                    if squeezed_rng is not None:
                        # TODO: Fix for `contains_sympy_functions`
                        # not liking ints
                        if isinstance(squeezed_rng, subsets.Indices):
                            memlet.subset = subsets.Range([(symbolic.pystr_to_symbolic(i),
                                                            symbolic.pystr_to_symbolic(i), 1)
                                                           for i in squeezed_rng.indices])
                        else:
                            memlet.subset = subsets.Range([
                                (symbolic.pystr_to_symbolic(b), symbolic.pystr_to_symbolic(e),
                                 symbolic.pystr_to_symbolic(s)) for b, e, s in squeezed_rng.ranges
                            ])
                    if self.nested and _subset_has_indirection(rng):
                        memlet = dace.Memlet.simple(memlet.data, rng)
                    if connector in self.inputs or connector in self.outputs:
                        raise DaceSyntaxError(self, node, 'Local variable is already a tasklet input or output')
                    self.inputs[connector] = memlet
                    return None  # Remove from final tasklet code
                elif isinstance(node.value.op, ast.RShift):
                    squeezed_rng = None
                    if self.nested:
                        real_name = variables[name]
                        rng = self._get_range(target, real_name)
                        name, squeezed_rng = self._add_write_access(name, rng, target)
                        if squeezed_rng is not None:
                            name_sub = True
                    else:
                        if name in variables:
                            name = variables[name]
                    node.value.right = self._update_names(node.value.right, name, name_subscript=name_sub)
                    connector, memlet = parse_memlet(self, node.value.left, node.value.right, self.sdfg.arrays)
                    # Fix memlet with correct subset
                    if squeezed_rng is not None:
                        # TODO: Fix for `contains_sympy_functions`
                        # not liking ints
                        if isinstance(squeezed_rng, subsets.Indices):
                            memlet.subset = subsets.Range([(symbolic.pystr_to_symbolic(i),
                                                            symbolic.pystr_to_symbolic(i), 1)
                                                           for i in squeezed_rng.indices])
                        else:
                            memlet.subset = subsets.Range([
                                (symbolic.pystr_to_symbolic(b), symbolic.pystr_to_symbolic(e),
                                 symbolic.pystr_to_symbolic(s)) for b, e, s in squeezed_rng.ranges
                            ])
                    if self.nested and _subset_has_indirection(rng):
                        memlet = dace.Memlet.simple(memlet.data, rng)
                    if self.nested and name in self.sdfg_outputs:
                        out_memlet = self.sdfg_outputs[name][0]
                        out_memlet.volume = memlet.volume
                        out_memlet.dynamic = memlet.dynamic
                        out_memlet.wcr = memlet.wcr
                        out_memlet.wcr_nonatomic = memlet.wcr_nonatomic
                    if connector in self.inputs or connector in self.outputs:
                        raise DaceSyntaxError(self, node, 'Local variable is already a tasklet input or output')
                    self.outputs[connector] = memlet
                    return None  # Remove from final tasklet code
        elif isinstance(node.value, ast.Str):
            return self.visit_TopLevelStr(node.value)

        return self.generic_visit(node)

    # Detect external tasklet code
    def visit_TopLevelStr(self, node: ast.Str):
        if self.extcode != None:
            raise DaceSyntaxError(self, node, 'Cannot provide more than one intrinsic implementation ' + 'for tasklet')
        self.extcode = node.s

        # TODO: Should get detected by _parse_Tasklet()
        if self.lang is None:
            self.lang = dtypes.Language.CPP

        return node

    def visit_Name(self, node: ast.Name):
        # If accessing a symbol, add it to the SDFG symbol list
        if (isinstance(node.ctx, ast.Load) and node.id in self.defined
                and isinstance(self.defined[node.id], symbolic.symbol)):
            if node.id not in self.sdfg.symbols:
                self.sdfg.add_symbol(node.id, self.defined[node.id].dtype)
        return self.generic_visit(node)

    def visit_Call(self, node: ast.Call) -> Any:
        # Parsed objects are not allowed to be called from tasklets
        if hasattr(node.func, 'n') and isinstance(node.func.n, SDFGConvertible):
            node.func = node.func.oldnode.func

        fname = rname(node.func)
        if fname in self.defined:
            ftype = self.defined[fname].dtype
            if isinstance(ftype, dtypes.callback):
                if not ftype.is_scalar_function():
                    raise DaceSyntaxError(
                        self, node, 'Python callbacks that return arrays are not supported'
                        ' within `dace.tasklet` scopes. Please use function '
                        f'"{fname}" outside of a tasklet.')
        if fname in self.visitor.closure.callbacks:
            # TODO(later): When type/shape inference dives into tasklets
            raise DaceSyntaxError(
                self, node, 'Automatic Python callbacks are not yet '
                'supported within tasklets. Please define function '
                f'"{fname}" as a `dace.callback` explicitly and input it '
                'as a keyword argument to the function. Example:\n'
                '  addfunc = dace.symbol("addfunc", dace.callback(dace.float32, dace.float32, dace.float32))\n'
                '  @dace.program\n'
                '  def myprogram(...):\n'
                '    with dace.tasklet:\n'
                '      # ...\n'
                '      c = addfunc(a, b)\n'
                '  myprogram(..., addfunc=add)')
        return self.generic_visit(node)


class ProgramVisitor(ExtNodeVisitor):
    """ A visitor that traverses a data-centric Python program AST and
        constructs an SDFG.
    """
    progress_bar = None
    start_time: float = 0

    def __init__(self,
                 name: str,
                 filename: str,
                 line_offset: int,
                 col_offset: int,
                 global_vars: Dict[str, Any],
                 constants: Dict[str, Any],
                 scope_arrays: Dict[str, data.Data],
                 scope_vars: Dict[str, str],
                 map_symbols: Set[Union[str, symbolic.symbol]] = None,
                 annotated_types: Dict[str, data.Data] = None,
                 closure: SDFGClosure = None,
                 nested: bool = False,
                 tmp_idx: int = 0,
                 simplify: Optional[bool] = None):
        """ ProgramVisitor init method

        Arguments:
            name {str} -- Name of DaCe program
            filename {str} -- Name of file containing DaCe program
            line_offset {int} -- Line where DaCe program is called
            col_offset {int} -- Column where DaCe program is called
            global_vars {Dict[str, Any]} -- Global variables
            constants {Dict[str, Any]} -- Constant values
            scope_arrays {Dict[str, data.Data]} -- Scope arrays
            scope_vars {Dict[str, str]} -- Scope variables
            closure {SDFGClosure} -- The closure of this program
            simplify {bool} -- Whether to apply simplification pass after parsing nested dace programs

        Keyword Arguments:
            nested {bool} -- True, if SDFG is nested (default: {False})
            tmp_idx {int} -- First idx for tmp transient names (default: {0})
        """

        self.filename = filename
        self.src_line = line_offset
        self.src_col = col_offset
        self.orig_name = name
        if nested:
            self.name = "{n}_{l}_{c}".format(n=name, l=line_offset, c=col_offset)
        else:
            self.name = name

        self.globals = global_vars
        self.closure = closure
        self.nested = nested
        self.simplify = simplify

        # Keeps track of scope arrays, numbers, variables and accesses
        self.scope_arrays = OrderedDict()
        self.scope_arrays.update(scope_arrays)
        self.scope_vars = {k: k for k in scope_arrays.keys()}
        self.scope_vars.update(scope_vars)
        self.numbers = dict()  # Dict[str, str]
        self.variables = dict()  # Dict[str, str]
        self.accesses = dict()
        self.views: Dict[str, Tuple[str, Memlet]] = {}  # Keeps track of views
        self.nested_closure_arrays: Dict[str, Tuple[Any, data.Data]] = {}
        self.annotated_types: Dict[str, data.Data] = annotated_types or {}

        # Keep track of map symbols from upper scopes
        map_symbols = map_symbols or set()
        self.map_symbols = set()
        self.map_symbols.update(map_symbols)

        # Entry point to the program
        # self.program = None
        self.sdfg = SDFG(self.name)
        if not self.nested:
            self.sdfg.arrays.update(scope_arrays)
            for arr in self.sdfg.arrays.values():
                for sym in arr.free_symbols:
                    if sym.name not in self.sdfg.symbols:
                        self.sdfg.add_symbol(sym.name, sym.dtype)
        self.sdfg._temp_transients = tmp_idx
        self.last_state = self.sdfg.add_state('init', is_start_state=True)

        self.inputs: DependencyType = {}
        self.outputs: DependencyType = {}
        self.current_lineinfo = dtypes.DebugInfo(line_offset, col_offset, line_offset, col_offset, filename)

        self.modules = {k: v.__name__ for k, v in self.globals.items() if dtypes.ismodule(v)}

        # Add constants
        for cstname, cstval in constants.items():
            self.sdfg.add_constant(cstname, cstval)

        # Add symbols
        for arr in scope_arrays.values():
            self.scope_vars.update({str(k): self.globals[str(k)] for k in arr.free_symbols})

        # Disallow keywords
        for stmt in _DISALLOWED_STMTS:
            setattr(self, 'visit_' + stmt, lambda n: _disallow_stmt(self, n))

        # Loop status
        self.loop_idx = -1
        self.continue_states = []
        self.break_states = []

        # Tmp fix for missing state symbol propagation
        self.symbols = dict()

        # Indirections
        self.indirections = dict()

    @classmethod
    def progress_count(cls) -> int:
        """ Returns the number of parsed SDFGs so far within this run. """
        if cls.progress_bar is None:
            return 0
        if isinstance(cls.progress_bar, tuple):
            return cls.progress_bar[0]
        else:
            return cls.progress_bar.n

    @classmethod
    def increment_progress(cls, number=1):
        """ Adds a number of parsed SDFGs to the progress bar (whether visible or not). """
        if cls.progress_bar is not None:
            if isinstance(cls.progress_bar, tuple):
                i, t = cls.progress_bar
                cls.progress_bar = (i + number, t)
            else:
                cls.progress_bar.update(number)

    def visit(self, node: ast.AST):
        """Visit a node."""
        if hasattr(node, 'lineno'):
            self.current_lineinfo = dtypes.DebugInfo(node.lineno, node.col_offset, node.lineno, node.col_offset,
                                                     self.filename)
        return super().visit(node)

    def parse_program(self, program: ast.FunctionDef, is_tasklet: bool = False):
        """ Parses a DaCe program or tasklet

        Arguments:
            program {ast.FunctionDef} -- DaCe program or tasklet

        Keyword Arguments:
            is_tasklet {bool} -- True, if program is tasklet (default: {False})

        Returns:
            Tuple[SDFG, Dict, Dict] -- Parsed SDFG, its inputs and outputs
        """

        # Set parents for nodes to access assignments from Calls
        program = astutils.AnnotateTopLevel().visit(program)
        self.program_ast = program

        if is_tasklet:
            program.decorator_list = []
            self.visit_FunctionDef(program)
        else:
            for stmt in program.body:
                self.visit_TopLevel(stmt)
                if isinstance(stmt, ast.Return):
                    break
        if len(self.sdfg.nodes()) == 0:
            self.sdfg.add_state("EmptyState")

        # Handle return values
        # Assignments to return values become __return* arrays
        for vname, arrname in self.variables.items():
            if vname.startswith('__return'):
                if isinstance(self.sdfg.arrays[arrname], data.View):
                    # In case of a view, make a copy
                    # NOTE: If we are at the top level SDFG (not always clear),
                    # and it is a View of an input array, can we return a NumPy
                    # View directly?
                    desc = self.sdfg.arrays[arrname]
                    return_state = self._add_state()
                    r = return_state.add_read(arrname)
                    w = return_state.add_write(vname)
                    if vname not in self.sdfg.arrays:
                        self.sdfg.add_array(
                            vname,
                            desc.shape,
                            desc.dtype,
                            storage=desc.storage,
                            transient=False,
                            # NOTE: It seems that NumPy doesn't support creating
                            # non-contiguous arrays directly.
                            # strides=desc.strides,
                            # offset=desc.offset,
                            debuginfo=desc.debuginfo,
                            # total_size=desc.total_size,
                            allow_conflicts=desc.allow_conflicts)
                    return_state.add_nedge(r, w, Memlet(vname))
                else:
                    # Other cases can be replaced with return value directly
                    self.sdfg.replace(arrname, vname)
                    for k, (v, m) in self.views.items():
                        if v == arrname:
                            m.data = vname
                            self.views[k] = (vname, m)

        ####

        for arrname, arr in self.sdfg.arrays.items():
            # Return values become non-transient (accessible by the outside)
            if arrname.startswith('__return'):
                arr.transient = False
                self.outputs[arrname] = (None, Memlet.from_array(arrname, arr), [])

        def _views_to_data(state: SDFGState, nodes: List[dace.nodes.AccessNode]) -> List[dace.nodes.AccessNode]:
            new_nodes = []
            for vnode in nodes:
                if vnode.data in self.views:
                    if state.in_degree(vnode) == 0:
                        aname, m = self.views[vnode.data]
                        arr = self.sdfg.arrays[aname]
                        r = state.add_read(aname)
                        state.add_edge(r, None, vnode, 'views', copy.deepcopy(m))
                        new_nodes.append(r)
                    elif state.out_degree(vnode) == 0:
                        aname, m = self.views[vnode.data]
                        arr = self.sdfg.arrays[aname]
                        w = state.add_write(aname)
                        state.add_edge(vnode, 'views', w, None, copy.deepcopy(m))
                        new_nodes.append(w)
                    else:
                        raise ValueError(f'View "{vnode.data}" already has both incoming and outgoing edges')
            return new_nodes

        # Map view access nodes to their respective data
        for state in self.sdfg.nodes():
            # NOTE: We need to support views of views
            nodes = list(state.data_nodes())
            while nodes:
                nodes = _views_to_data(state, nodes)

        # Try to replace transients with their python-assigned names
        for pyname, arrname in self.variables.items():
            if arrname in self.sdfg.arrays and pyname not in FORBIDDEN_ARRAY_NAMES:
                if self.sdfg.arrays[arrname].transient:
                    if (pyname and dtypes.validate_name(pyname) and pyname not in self.sdfg.arrays):
                        self.sdfg.replace(arrname, pyname)

        propagate_states(self.sdfg)
        for state, memlet, inner_indices in itertools.chain(self.inputs.values(), self.outputs.values()):
            if state is not None and state.dynamic_executions:
                memlet.dynamic = True

        return self.sdfg, self.inputs, self.outputs, self.symbols

    @property
    def defined(self):
        # Check parent SDFG arrays first
        result = {}
        result.update({k: v for k, v in self.globals.items() if isinstance(v, symbolic.symbol)})
        result.update({k: self.sdfg.arrays[v] for k, v in self.scope_vars.items() if v in self.sdfg.arrays})
        result.update({k: self.scope_arrays[v] for k, v in self.scope_vars.items() if v in self.scope_arrays})
        result.update({k: self.sdfg.arrays[v] for k, v in self.variables.items() if v in self.sdfg.arrays})
        result.update({v: self.sdfg.arrays[v] for _, v in self.variables.items() if v in self.sdfg.arrays})
        # TODO: Is there a case of a variable-symbol?
        result.update({k: self.sdfg.symbols[v] for k, v in self.variables.items() if v in self.sdfg.symbols})

        # Add SDFG arrays, in case a replacement added a new output
        result.update(self.sdfg.arrays)

        return result

    def _add_state(self, label=None):
        state = self.sdfg.add_state(label)
        if self.last_state is not None:
            self.sdfg.add_edge(self.last_state, state, dace.InterstateEdge())
        self.last_state = state
        return state

    def _parse_arg(self, arg: Any, as_list=True):
        """ Parse possible values to slices or objects that can be used in
            the SDFG API. """
        if isinstance(arg, ast.Subscript) and rname(arg) == '_':
            # TODO: Refactor to return proper symbols and not strings.
            rng = dace.subsets.Range(astutils.subscript_to_slice(arg, self.sdfg.arrays)[1])
            repldict = dict()
            for sname in rng.free_symbols:
                if sname in self.defined:
                    repldict[sname] = self.defined[sname]
            if repldict:
                rng.replace(repldict)
            result = rng.string_list()
            if as_list is False and len(result) == 1:
                return result[0]
            return result

        return arg

    def _decorator_or_annotation_params(self, node: ast.FunctionDef) -> List[Tuple[str, Any]]:
        """ Returns a list of parameters, either from the function parameters
            and decorator arguments or parameters and their annotations (type
            hints).
            :param node: The given function definition node.
            :return: A list of 2-tuples (name, value).
        """
        # If the arguments are defined in the decorator
        dec = node.decorator_list[0]
        if 'args' in dir(dec) and len(dec.args) > 0:
            # If it's one argument of the form of ND range, e.g., "_[0:M, 0:N]"
            parg0 = self._parse_arg(dec.args[0])
            if isinstance(parg0, list):
                args = parg0
            else:
                args = [self._parse_arg(arg) for arg in dec.args]
        else:  # Otherwise, use annotations
            args = [self._parse_arg(arg.annotation, as_list=False) for arg in node.args.args]

        result = [(rname(arg), argval) for arg, argval in zip(node.args.args, args)]

        # Ensure all arguments are annotated
        if len(result) != len(node.args.args):
            raise DaceSyntaxError(self, node, 'All arguments in primitive %s must be annotated' % node.name)
        return result

    def _parse_subprogram(self, name, node, is_tasklet=False, extra_symbols=None, extra_map_symbols=None):
        extra_symbols = extra_symbols or {}
        extra_map_symbols = extra_map_symbols or set()
        map_symbols = self.map_symbols.union(extra_map_symbols)
        local_vars = {}
        local_vars.update(self.globals)
        local_vars.update(extra_symbols)
        pv = ProgramVisitor(name=name,
                            filename=self.filename,
                            line_offset=node.lineno,
                            col_offset=node.col_offset,
                            global_vars=local_vars,
                            constants=self.sdfg.constants,
                            scope_arrays={
                                **self.scope_arrays,
                                **self.sdfg.arrays
                            },
                            scope_vars={
                                **self.scope_vars,
                                **self.variables,
                            },
                            map_symbols=map_symbols,
                            annotated_types=self.annotated_types,
                            closure=self.closure,
                            nested=True,
                            tmp_idx=self.sdfg._temp_transients + 1)

        return pv.parse_program(node, is_tasklet)

    def _symbols_from_params(self, params: List[Tuple[str, Union[str, dtypes.typeclass]]],
                             memlet_inputs: Dict[str, Memlet]) -> Dict[str, symbolic.symbol]:
        """
        Returns a mapping between symbol names to their type, as a symbol 
        object to maintain compatibility with global symbols. Used to maintain 
        typed symbols in SDFG scopes (e.g., map, consume).
        """
        from dace.codegen.tools.type_inference import infer_expr_type
        result = {}

        # Add map inputs first
        dyn_inputs = {}
        for name, val in memlet_inputs.items():
            if val.data in self.sdfg.arrays:
                datatype = self.sdfg.arrays[val.data].dtype
            else:
                datatype = self.scope_arrays[val.data].dtype
            dyn_inputs[name] = symbolic.symbol(name, datatype)
        result.update(dyn_inputs)

        for name, val in params:
            if isinstance(val, dtypes.typeclass):
                result[name] = symbolic.symbol(name, dtype=val)
            else:
                values = str(val).split(':')
                if len(values) == 1:
                    result[name] = symbolic.symbol(name, infer_expr_type(values[0], {**self.globals, **dyn_inputs}))
                elif len(values) == 2:
                    result[name] = symbolic.symbol(
                        name,
                        dtypes.result_type_of(infer_expr_type(values[0], {
                            **self.globals,
                            **dyn_inputs
                        }), infer_expr_type(values[1], {
                            **self.globals,
                            **dyn_inputs
                        })))
                elif len(values) == 3:
                    result[name] = symbolic.symbol(name, infer_expr_type(values[0], {**self.globals, **dyn_inputs}))
                else:
                    raise DaceSyntaxError(
                        self, None, "Invalid number of arguments in a range iterator. "
                        "You may use up to 3 arguments (start:stop:step).")

        return result

    def visit_FunctionDef(self, node: ast.FunctionDef):
        # Supported decorated function types: map, mapscope, consume,
        # consumescope, tasklet, program

        if len(node.decorator_list) > 1:
            raise DaceSyntaxError(self, node, 'Exactly one DaCe decorator is allowed on a function')
        if len(node.decorator_list) == 0:
            dec = 'dace.tasklet'
        else:
            dec_ast = node.decorator_list[0]
            dec_ast = preprocessing.ModuleResolver(self.modules, True).visit(dec_ast)
            dec = rname(dec_ast)

        # Create a new state for the statement
        state = self._add_state("s{l}_{c}".format(l=node.lineno, c=node.col_offset))

        # Define internal node for reconnection
        internal_node = None

        # Select primitive according to function type
        if dec == 'dace.tasklet':  # Tasklet
            internal_node, inputs, outputs, sdfg_inp, sdfg_out = self._parse_tasklet(state, node)

            # Add memlets
            inputs = {k: (state, v, set()) for k, v in inputs.items()}
            outputs = {k: (state, v, set()) for k, v in outputs.items()}

            self._add_dependencies(state, internal_node, None, None, inputs, outputs)
            self.inputs.update({k: (state, *v) for k, v in sdfg_inp.items()})
            self.outputs.update({k: (state, *v) for k, v in sdfg_out.items()})

        elif dec.startswith('dace.map') or dec.startswith('dace.consume'):  # Scope or scope+tasklet
            if 'map' in dec:
                params = self._decorator_or_annotation_params(node)
                params, map_inputs = self._parse_map_inputs(node.name, params, node)
                map_symbols = self._symbols_from_params(params, map_inputs)
                entry, exit = state.add_map(node.name, ndrange=params, debuginfo=self.current_lineinfo)
            elif 'consume' in dec:
                (stream_name, stream_elem, PE_tuple, condition, chunksize) = self._parse_consume_inputs(node)
                params = [PE_tuple, (stream_elem, self.sdfg.arrays[stream_name].dtype)]
                map_inputs = {}
                map_symbols = set()
                entry, exit = state.add_consume(node.name,
                                                PE_tuple,
                                                condition,
                                                chunksize=chunksize,
                                                debuginfo=self.current_lineinfo)

            if dec.endswith('scope'):  # @dace.mapscope or @dace.consumescope
                # TODO: Now that we return the nested for-loop symbols,
                # can we use them for something here?
                sdfg, inputs, outputs, _ = self._parse_subprogram(node.name,
                                                                  node,
                                                                  extra_symbols=self._symbols_from_params(
                                                                      params, map_inputs),
                                                                  extra_map_symbols=map_symbols)
            else:  # Scope + tasklet (e.g., @dace.map)
                name = "{}_body".format(entry.label)
                # TODO: Now that we return the nested for-loop symbols,
                # can we use them for something here?
                sdfg, inputs, outputs, _ = self._parse_subprogram(name,
                                                                  node,
                                                                  True,
                                                                  extra_symbols=self._symbols_from_params(
                                                                      params, map_inputs),
                                                                  extra_map_symbols=map_symbols)

            internal_node = state.add_nested_sdfg(sdfg,
                                                  self.sdfg,
                                                  set(inputs.keys()),
                                                  set(outputs.keys()),
                                                  debuginfo=self.current_lineinfo)
            self._add_nested_symbols(internal_node)

            # If consume scope, inject stream inputs to the internal SDFG
            if 'consume' in dec:
                free_symbols_before = copy.copy(sdfg.free_symbols)
                self._inject_consume_memlets(dec, entry, inputs, internal_node, sdfg, state, stream_elem, stream_name)
                # Remove symbols defined after injection
                syms_to_remove = free_symbols_before - sdfg.free_symbols
                syms_to_remove.add(stream_elem)
                for sym in syms_to_remove:
                    del internal_node.symbol_mapping[sym]
                    del sdfg.symbols[sym]

            # Connect internal node with scope/access nodes
            self._add_dependencies(state, internal_node, entry, exit, inputs, outputs, map_inputs)

        elif dec == 'dace.program':  # Nested SDFG
            raise DaceSyntaxError(self, node, 'Nested programs must be defined outside existing programs')
        else:
            raise DaceSyntaxError(self, node, 'Unsupported function decorator')

    def _inject_consume_memlets(self, dec, entry, inputs, internal_node, sdfg, state, stream_elem, stream_name):
        """ Inject stream inputs to subgraph when creating a consume scope. """

        # Inject element to internal SDFG arrays
        ntrans = sdfg.temp_data_name()
        sdfg.add_array(ntrans, [1], self.sdfg.arrays[stream_name].dtype)
        internal_memlet = dace.Memlet.simple(ntrans, subsets.Indices([0]))
        external_memlet = dace.Memlet.simple(stream_name, subsets.Indices([0]), num_accesses=-1)

        # Inject to internal tasklet
        if not dec.endswith('scope'):
            injected_node_count = 0
            for s in sdfg.nodes():
                for n in s.nodes():
                    if isinstance(n, nodes.Tasklet):
                        n.add_in_connector(stream_elem)
                        rnode = s.add_read(ntrans, debuginfo=self.current_lineinfo)
                        s.add_edge(rnode, None, n, stream_elem, internal_memlet)
                        injected_node_count += 1
            assert injected_node_count == 1

        # Inject to nested SDFG node
        internal_node.add_in_connector(ntrans)
        stream_node = state.add_read(stream_name, debuginfo=self.current_lineinfo)
        state.add_edge_pair(entry,
                            internal_node,
                            stream_node,
                            external_memlet,
                            scope_connector='stream',
                            internal_connector=ntrans)

        # Mark as input so that no extra edges are added
        inputs[ntrans] = (state, None, set())

    def _parse_for_indices(self, node: ast.Expr):
        """Parses the indices of a for-loop statement

        Arguments:
            node {ast.Expr} -- Target of ast.For node

        Raises:
            DaceSyntaxError: If target is not ast.Tuple
            DaceSyntaxError: If index is not ast.Name
            DaceSyntaxError: If index ID is duplicate

        Returns:
            List[str] -- List of index IDs
        """

        if not isinstance(node, (ast.Name, ast.Tuple)):
            raise DaceSyntaxError(self, node, "Target of ast.For must be a name or a tuple")

        if isinstance(node, ast.Name):
            elts = (node, )
        else:
            elts = node.elts

        indices = []
        for n in elts:
            if not isinstance(n, ast.Name):
                raise DaceSyntaxError(self, n, "For-loop iterator must be ast.Name")
            idx_id = n.id
            if idx_id in indices:
                raise DaceSyntaxError(self, n, "Duplicate index id ({}) in for-loop".format(idx_id))
            indices.append(idx_id)

        return indices

    def _parse_value(self, node: Union[ast.Name, ast.Num, ast.Constant]):
        """Parses a value

        Arguments:
            node {Union[ast.Name, ast.Num, ast.Constant]} -- Value node

        Raises:
            DaceSyntaxError: If node is not ast.Name or ast.Num/Constant

        Returns:
            str -- Value id or number as string
        """

        if isinstance(node, ast.Name):
            return node.id
        elif isinstance(node, ast.Num):
            return str(node.n)
        elif isinstance(node, ast.Constant):
            return str(node.value)
        else:
            return str(self.visit(node))

    def _parse_slice(self, node: ast.Slice):
        """Parses a range

        Arguments:
            node {ast.Slice} -- Slice node

        Returns:
            Tuple[str] -- Range in (from, to, step) format
        """

        return (self._parse_value(node.lower), self._parse_value(node.upper),
                self._parse_value(node.step) if node.step is not None else "1")

    def _parse_index_as_range(self, node: Union[ast.Index, ast.Tuple]):
        """
        Parses an index as range
        :param node: Index node
        :return: Range in (from, to, step) format
        """
        if isinstance(node, ast.Index):
            val = self._parse_value(node.value)
        elif isinstance(node, ast.Tuple):
            val = self._parse_value(node.elts)
        else:
            val = self._parse_value(node)
        return (val, val, "1")

    def _parse_for_iterator(self, node: ast.Expr):
        """Parses the iterator of a for-loop statement

        Arguments:
            node {ast.Expr} -- Iterator (iter) of ast.For node

        Raises:
            DaceSyntaxError: If iterator is not ast.Subscript
            DaceSyntaxError: If iterator type is not supported
            NotImplementedError: If iterator type is not implemented

        Returns:
            Tuple[str, List[str], List[ast.AST], Optional[ScheduleType]] --
                                                    Iterator type, iteration
                                                    ranges, and AST versions of
                                                    the ranges. If present, the
                                                    schedule type is returned.
        """

        if isinstance(node, (ast.BinOp)):
            # special case:
            # We allow iterating over binops like:
            # dace.map[0:N] @ ScheduleType
            if not isinstance(node.op, ast.MatMult):
                raise DaceSyntaxError(
                    self, node, "Binop in for-loop iterator is not supported, "
                    "except when using the @ operator to specify "
                    "Schedule types")

            # parse schedule type
            schedule_name = preprocessing.ModuleResolver(self.modules, True).visit(node.right)
            schedule_name = rname(schedule_name)

            if schedule_name.startswith("ScheduleType."):
                # support ScheduleType.<...>
                schedule_type = schedule_name[len("ScheduleType."):]
                schedule = getattr(dtypes.ScheduleType, schedule_type)
            else:
                # check if it's a module (e.g. dace.ScheduleType or dtypes.ScheduleType)
                modname = until(schedule_name, '.')
                if ('.' in schedule_name and modname and modname in self.globals
                        and dtypes.ismodule(self.globals[modname])):
                    schedule = operator.attrgetter(schedule_name[len(modname) + 1:])(self.globals[modname])
                elif schedule_name in self.globals:
                    schedule = self.globals[schedule_name]
                else:
                    schedule = None

                if not isinstance(schedule, dtypes.ScheduleType):
                    raise DaceSyntaxError(self, node, "RHS of dace.map @ operand must be a ScheduleType")

            node = node.left

        else:
            schedule = None

        if not isinstance(node, (ast.Call, ast.Subscript)):
            raise DaceSyntaxError(self, node, "Iterator of ast.For must be a function or a subscript")

        iter_name = preprocessing.ModuleResolver(self.modules, True).visit(node)
        iterator = rname(iter_name)

        ast_ranges = []

        if iterator not in {'range', 'prange', 'parrange', 'dace.map'}:
            raise DaceSyntaxError(self, node, "Iterator {} is unsupported".format(iterator))
        if schedule is not None and iterator == "range":
            raise DaceSyntaxError(self, node, "Cannot specify schedule on range loops")
        elif iterator in ['range', 'prange', 'parrange']:
            # AST nodes for common expressions
            zero = ast.parse('0').body[0]
            one = ast.parse('1').body[0]

            def visit_ast_or_value(arg):
                ast_res = self._visit_ast_or_value(arg)
                val_res = self._parse_value(ast_res)
                return val_res, ast_res

            if len(node.args) == 1:  # (par)range(stop)
                valr, astr = visit_ast_or_value(node.args[0])
                ranges = [('0', valr, '1')]
                ast_ranges = [(zero, astr, one)]
            elif len(node.args) == 2:  # (par)range(start, stop)
                valr0, astr0 = visit_ast_or_value(node.args[0])
                valr1, astr1 = visit_ast_or_value(node.args[1])
                ranges = [(valr0, valr1, '1')]
                ast_ranges = [(astr0, astr1, one)]
            elif len(node.args) == 3:  # (par)range(start, stop, step)
                valr0, astr0 = visit_ast_or_value(node.args[0])
                valr1, astr1 = visit_ast_or_value(node.args[1])
                valr2, astr2 = visit_ast_or_value(node.args[2])
                ranges = [(valr0, valr1, valr2)]
                ast_ranges = [(astr0, astr1, astr2)]
            else:
                raise DaceSyntaxError(self, node, 'Invalid number of arguments for "%s"' % iterator)
            if iterator in ('prange', 'parrange'):
                iterator = 'dace.map'
        else:
            ranges = []
            if isinstance(node.slice, (ast.Tuple, ast.ExtSlice)):
                for s in node.slice.dims:
                    ranges.append(self._parse_slice(s))
            elif isinstance(node.slice, ast.Slice):
                ranges.append(self._parse_slice(node.slice))
            else:  # isinstance(node.slice, ast.Index) is True
                ranges.append(self._parse_index_as_range(node.slice))

        return (iterator, ranges, ast_ranges, schedule)

    def _parse_map_inputs(self, name: str, params: List[Tuple[str, str]],
                          node: ast.AST) -> Tuple[Dict[str, str], Dict[str, Memlet]]:
        """ Parse map parameters for data-dependent inputs, modifying the
            parameter dictionary and returning relevant memlets.
            :return: A 2-tuple of (parameter dictionary, mapping from connector
                     name to memlet).
        """
        new_params = []
        map_inputs = {}
        ctr = 0
        for k, v in params:
            vsp = list(v.split(':'))
            for i, (val, vid) in enumerate(zip(vsp, 'best')):
                # Walk through expression, find functions and replace with
                # variables
                repldict = {}
                symval = pystr_to_symbolic(val)

                for atom in symval.free_symbols:
                    if symbolic.issymbolic(atom, self.sdfg.constants):
                        # Check for undefined variables
                        atomstr = str(atom)
                        if atomstr not in self.defined:
                            raise DaceSyntaxError(self, node, 'Undefined variable "%s"' % atom)
                        # Add to global SDFG symbols

                        # If scalar, should add dynamic map connector
                        candidate = atomstr
                        if candidate in self.variables and self.variables[candidate] in self.sdfg.arrays:
                            candidate = self.variables[candidate]

                        if candidate in self.sdfg.arrays and isinstance(self.sdfg.arrays[candidate], data.Scalar):
                            newvar = '__%s_%s%d' % (name, vid, ctr)
                            repldict[atomstr] = newvar
                            map_inputs[newvar] = Memlet.from_array(candidate, self.sdfg.arrays[candidate])
                            ctr += 1
                        elif candidate not in self.sdfg.symbols:
                            self.sdfg.add_symbol(atomstr, self.defined[candidate].dtype)

                for expr in symbolic.swalk(symval):
                    if symbolic.is_sympy_userfunction(expr):
                        # If function contains a function
                        if any(symbolic.contains_sympy_functions(a) for a in expr.args):
                            raise DaceSyntaxError(self, node, 'Indirect accesses not supported in map ranges')
                        arr = expr.func.__name__
                        newvar = '__%s_%s%d' % (name, vid, ctr)
                        repldict[arr] = newvar
                        # Create memlet
                        args = ','.join([str(a) for a in expr.args])
                        if arr in self.variables:
                            arr = self.variables[arr]
                        if not isinstance(arr, str) or arr not in self.sdfg.arrays:
                            rng = subsets.Range.from_string(args)
                            args = str(rng)
                        map_inputs[newvar] = Memlet.simple(arr, args)
                        # ','.join([str(a) for a in expr.args]))
                        ctr += 1
                # Replace functions with new variables
                for find, replace in repldict.items():
                    val = re.sub(r"%s\(.*?\)" % find, val, replace)
                vsp[i] = val

            new_params.append((k, ':'.join(vsp)))

        return new_params, map_inputs

    def _parse_consume_inputs(self, node: ast.FunctionDef) -> Tuple[str, str, Tuple[str, str], str, str]:
        """ Parse consume parameters from AST.
            :return: A 5-tuple of Stream name, internal stream name,
                     (PE index, number of PEs), condition, chunk size.
        """

        # Consume scopes in Python are defined as functions with the following
        # syntax:
        # @dace.consume(<stream name>, <number of PEs>[, <quiescence condition>,
        #               <chunk size>)
        # def func(<internal stream element name>, <internal PE index name>):

        # Parse decorator
        dec = node.decorator_list[0]
        if hasattr(dec, 'args') and len(dec.args) >= 2:
            stream_name = self.visit(dec.args[0])
            num_PEs = pystr_to_symbolic(self.visit(dec.args[1]))
            if len(dec.args) >= 3:
                # TODO: Does not work if the condition uses arrays
                condition = astutils.unparse(dec.args[2])
            else:
                condition = None  # Run until stream is empty
            if len(dec.args) >= 4:
                chunksize = pystr_to_symbolic(self.visit(dec.args[3]))
            else:
                chunksize = 1
        else:
            raise DaceSyntaxError(self, node, 'Consume scope decorator must contain at least two arguments')

        # Parse function
        if len(node.args.args) != 2:
            raise DaceSyntaxError(self, node, 'Consume scope function must contain two arguments')

        stream_elem, PE_index = tuple(a.arg for a in node.args.args)

        return (stream_name, stream_elem, (PE_index, num_PEs), condition, chunksize)

    def _find_access(self, name: str, rng: subsets.Range, mode: str):
        for n, r, m in self.accesses:
            if n == name and m == mode:
                if r == rng:
                    return True
                elif r.covers(rng):
                    print("WARNING: New access {n}[{rng}] already covered by {n}[{r}]".format(n=name, rng=rng, r=r))
                elif rng.covers(r):
                    print("WARNING: New access {n}[{rng}] covers previous access {n}[{r}]".format(n=name, rng=rng, r=r))
                return False

    def _get_array_or_closure(self, name: str) -> data.Data:
        if name in self.sdfg.arrays:
            return self.sdfg.arrays[name]
        elif name in self.scope_arrays:
            return self.scope_arrays[name]
        elif name in self.closure.closure_arrays:
            return self.closure.closure_arrays[name][1]

        raise NameError(f'Array "{name}" not found in outer scope or closure')

    def _add_dependencies(self,
                          state: SDFGState,
                          internal_node: nodes.CodeNode,
                          entry_node: nodes.EntryNode,
                          exit_node: nodes.ExitNode,
                          inputs: DependencyType,
                          outputs: DependencyType,
                          map_inputs: Dict[str, Memlet] = None,
                          symbols: Dict[str, 'dace.symbol'] = dict()):

        # Parse map inputs (for memory-based ranges)
        if map_inputs:
            for conn, memlet in map_inputs.items():
                if self.nested:
                    # TODO: Make this work nested for-loops
                    new_name, _ = self._add_read_access(memlet.data, memlet.subset, None)
                    memlet = Memlet.from_array(new_name, self.sdfg.arrays[new_name])
                else:
                    new_name = memlet.data

                read_node = state.add_read(new_name, debuginfo=self.current_lineinfo)
                entry_node.add_in_connector(conn)
                state.add_edge(read_node, None, entry_node, conn, memlet)

        # Parse internal node inputs and indirect memory accesses
        if inputs:
            for conn, v in inputs.items():
                inner_state, memlet_or_node, inner_indices = v
                if memlet_or_node is None:  # Input already handled outside
                    continue

                if isinstance(memlet_or_node, nodes.Tasklet):
                    tasklet: nodes.Tasklet = memlet_or_node
                    # Create a code->code node
                    new_scalar = self.sdfg.temp_data_name()
                    if isinstance(internal_node, nodes.NestedSDFG):
                        dtype = internal_node.sdfg.arrays[conn].dtype
                    else:
                        raise SyntaxError('Cannot determine connector type for tasklet input dependency')
                    self.sdfg.add_scalar(new_scalar, dtype, transient=True)
                    accessnode = state.add_access(new_scalar)
                    state.add_edge(tasklet, conn, accessnode, None, dace.Memlet.simple(new_scalar, '0'))
                    state.add_edge(accessnode, None, internal_node, conn, dace.Memlet.simple(new_scalar, '0'))
                    if entry_node is not None:
                        state.add_edge(entry_node, None, tasklet, None, dace.Memlet())
                    continue

                memlet: Memlet = copy.deepcopy(memlet_or_node)

                arr = self._get_array_or_closure(memlet.data)

                for s, r in symbols.items():
                    memlet = propagate_subset([memlet], arr, [s], r, use_dst=False, defined_variables=set())
                if _subset_has_indirection(memlet.subset, self):
                    read_node = entry_node
                    if entry_node is None:
                        read_node = state.add_read(memlet.data, debuginfo=self.current_lineinfo)
                    add_indirection_subgraph(self.sdfg, state, read_node, internal_node, memlet, conn, self)
                    continue
                if memlet.data not in self.sdfg.arrays:
                    if entry_node:
                        scope_memlet = propagate_memlet(state, memlet, entry_node, True, arr)
                    else:
                        scope_memlet = copy.deepcopy(memlet)
                    irng = memlet.subset
                    orng = copy.deepcopy(scope_memlet.subset)
                    outer_indices = []
                    for n, (i, o) in enumerate(zip(irng, orng)):
                        if i == o and n not in inner_indices:
                            outer_indices.append(n)
                        elif n not in inner_indices:
                            inner_indices.add(n)
                    # Avoid the case where all indices are outer,
                    # i.e., the whole array is carried through the nested SDFG levels.
                    if len(outer_indices) < len(irng) or irng.num_elements() == 1:
                        irng.pop(outer_indices)
                        orng.pop(outer_indices)
                        irng.offset(orng, True)
                    if (memlet.data, scope_memlet.subset, 'w') in self.accesses:
                        vname = self.accesses[(memlet.data, scope_memlet.subset, 'w')][0]
                        memlet = Memlet.simple(vname, str(irng))
                    elif (memlet.data, scope_memlet.subset, 'r') in self.accesses:
                        vname = self.accesses[(memlet.data, scope_memlet.subset, 'r')][0]
                        memlet = Memlet.simple(vname, str(irng))
                    elif memlet.data in self.closure.closure_arrays:
                        self.sdfg.add_datadesc(memlet.data, copy.deepcopy(arr))
                        vname = memlet.data
                        self.inputs[vname] = (state, memlet, [])
                    else:
                        name = memlet.data
                        vname = "{c}_in_from_{s}{n}".format(c=conn,
                                                            s=self.sdfg.nodes().index(state),
                                                            n=('_%s' % state.node_id(entry_node) if entry_node else ''))
                        self.accesses[(name, scope_memlet.subset, 'r')] = (vname, orng)
                        orig_shape = orng.size()
                        shape = [d for i, d in enumerate(orig_shape) if d != 1 or i in inner_indices]
                        strides = [i for j, i in enumerate(arr.strides) if j not in outer_indices]
                        strides = [
                            s for i, (d, s) in enumerate(zip(orig_shape, strides)) if d != 1 or i in inner_indices
                        ]
                        if not shape:
                            shape = [1]
                            strides = [1]
                        # TODO: Formulate this better
                        if not strides:
                            strides = [arr.strides[-1]]
                        dtype = arr.dtype
                        if isinstance(arr, data.Stream):
                            self.sdfg.add_stream(vname, dtype)
                        else:
                            self.sdfg.add_array(vname, shape, dtype, strides=strides)
                        self.inputs[vname] = (state, scope_memlet, inner_indices)
                        memlet.data = vname
                        # memlet.subset.offset(memlet.subset, True, outer_indices)
                else:
                    vname = memlet.data

                read_node = state.add_read(vname, debuginfo=self.current_lineinfo)

                if entry_node is not None:
                    state.add_memlet_path(read_node,
                                          entry_node,
                                          internal_node,
                                          memlet=memlet,
                                          src_conn=None,
                                          dst_conn=conn)
                else:
                    state.add_edge(read_node, None, internal_node, conn, memlet)
        else:
            if entry_node is not None:
                state.add_nedge(entry_node, internal_node, dace.Memlet())

        # Parse internal node outputs
        if outputs:
            for conn, v in outputs.items():
                inner_state, memlet, inner_indices = v
                if memlet is None:  # Output already handled outside
                    continue

                arr = self._get_array_or_closure(memlet.data)

                for s, r in symbols.items():
                    memlet = propagate_subset([memlet], arr, [s], r, use_dst=True, defined_variables=set())
                if _subset_has_indirection(memlet.subset, self):
                    write_node = exit_node
                    if exit_node is None:
                        write_node = state.add_write(memlet.data, debuginfo=self.current_lineinfo)
                    add_indirection_subgraph(self.sdfg, state, internal_node, write_node, memlet, conn, self, True)
                    continue
                inner_memlet = memlet
                if memlet.data not in self.sdfg.arrays:
                    if entry_node:
                        scope_memlet = propagate_memlet(state, memlet, entry_node, True, arr)
                    else:
                        scope_memlet = copy.deepcopy(memlet)
                    irng = memlet.subset
                    orng = copy.deepcopy(scope_memlet.subset)
                    outer_indices = []
                    for n, (i, o) in enumerate(zip(irng, orng)):
                        if i == o and n not in inner_indices:
                            outer_indices.append(n)
                        elif n not in inner_indices:
                            inner_indices.add(n)
                    # Avoid the case where all indices are outer,
                    # i.e., the whole array is carried through the nested SDFG levels.
                    if len(outer_indices) < len(irng) or irng.num_elements() == 1:
                        irng.pop(outer_indices)
                        orng.pop(outer_indices)
                        irng.offset(orng, True)
                    if self._find_access(memlet.data, scope_memlet.subset, 'w'):
                        vname = self.accesses[(memlet.data, scope_memlet.subset, 'w')][0]
                        inner_memlet = Memlet.simple(vname, str(irng))
                        inner_memlet.num_accesses = memlet.num_accesses
                        inner_memlet.dynamic = memlet.dynamic
                    elif memlet.data in self.closure.closure_arrays:
                        self.sdfg.add_datadesc(memlet.data, copy.deepcopy(arr))
                        vname = memlet.data
                        self.outputs[vname] = (state, memlet, [])
                    else:
                        name = memlet.data
                        vname = "{c}_out_of_{s}{n}".format(c=conn,
                                                           s=self.sdfg.nodes().index(state),
                                                           n=('_%s' % state.node_id(exit_node) if exit_node else ''))
                        self.accesses[(name, scope_memlet.subset, 'w')] = (vname, orng)
                        orig_shape = orng.size()
                        shape = [d for d in orig_shape if d != 1]
                        shape = [d for i, d in enumerate(orig_shape) if d != 1 or i in inner_indices]
                        strides = [i for j, i in enumerate(arr.strides) if j not in outer_indices]
                        strides = [
                            s for i, (d, s) in enumerate(zip(orig_shape, strides)) if d != 1 or i in inner_indices
                        ]
                        if not shape:
                            shape = [1]
                            strides = [1]
                        # TODO: Formulate this better
                        if not strides:
                            strides = [arr.strides[-1]]
                        dtype = arr.dtype
                        if isinstance(arr, data.Stream):
                            self.sdfg.add_stream(vname, dtype)
                        else:
                            self.sdfg.add_array(vname, shape, dtype, strides=strides)
                        self.outputs[vname] = (state, scope_memlet, inner_indices)
                        inner_memlet.data = vname
                        # memlet.subset.offset(memlet.subset, True, outer_indices)
                else:
                    vname = memlet.data
                write_node = state.add_write(vname, debuginfo=self.current_lineinfo)
                if exit_node is not None:
                    state.add_memlet_path(internal_node,
                                          exit_node,
                                          write_node,
                                          memlet=inner_memlet,
                                          src_conn=conn,
                                          dst_conn=None)
                else:
                    state.add_edge(internal_node, conn, write_node, None, inner_memlet)
        else:
            if exit_node is not None:
                state.add_nedge(internal_node, exit_node, dace.Memlet())

    def _add_nested_symbols(self, nsdfg_node: nodes.NestedSDFG):
        """ 
        Adds symbols from nested SDFG mapping values (if appear as globals)
        to current SDFG.
        """
        for mv in nsdfg_node.symbol_mapping.values():
            for sym in mv.free_symbols:
                if sym.name not in self.sdfg.symbols:
                    if (sym.name in self.globals and isinstance(self.globals[sym.name], symbolic.symbol)):
                        self.sdfg.add_symbol(sym.name, self.globals[sym.name].dtype)
                    elif sym.name in self.closure.callbacks:
                        self.sdfg.add_symbol(sym.name, nsdfg_node.sdfg.symbols[sym.name])

    def _recursive_visit(self, body: List[ast.AST], name: str, lineno: int, last_state=True, extra_symbols=None) -> Tuple[SDFGState, SDFGState, SDFGState, bool]:
        """ Visits a subtree of the AST, creating special states before and after the visit. Returns the previous state,
            and the first and last internal states of the recursive visit. Also returns a boolean value indicating
            whether a return statement was met or not. This value can be used by other visitor methods, e.g., visit_If,
            to generate correct control flow. """
        before_state = self.last_state
        self.last_state = None
        first_internal_state = self._add_state('%s_%d' % (name, lineno))

        # Add iteration variables to recursive visit
        if extra_symbols:
            old_globals = self.globals
            self.globals = copy.copy(self.globals)
            self.globals.update(extra_symbols)

        # Recursive loop processing
        return_stmt = False
        for stmt in body:
            self.visit_TopLevel(stmt)
            if isinstance(stmt, ast.Return):
                return_stmt = True
<<<<<<< HEAD
                break
=======
>>>>>>> 82314d8a

        # Create the next state
        last_internal_state = self.last_state
        if last_state:
            self.last_state = None
            self._add_state('end%s_%d' % (name, lineno))

        # Revert new symbols
        if extra_symbols:
            self.globals = old_globals

        return before_state, first_internal_state, last_internal_state, return_stmt

    def _replace_with_global_symbols(self, expr: sympy.Expr) -> sympy.Expr:
        repldict = dict()
        for s in expr.free_symbols:
            if s.name in self.defined:
                repldict[s] = self.defined[s.name]
        return expr.subs(repldict)

    def visit_For(self, node: ast.For):
        # We allow three types of for loops:
        # 1. `for i in range(...)`: Creates a looping state
        # 2. `for i in parrange(...)`: Creates a 1D map
        # 3. `for i,j,k in dace.map[0:M, 0:N, 0:K]`: Creates an ND map
        # print(ast.dump(node))
        indices = self._parse_for_indices(node.target)
        iterator, ranges, ast_ranges, schedule = self._parse_for_iterator(node.iter)

        if len(indices) != len(ranges):
            raise DaceSyntaxError(self, node, "Number of indices and ranges of for-loop do not match")

        if iterator == 'dace.map':
            if node.orelse:
                raise DaceSyntaxError(self, node, '"else" clause not supported on DaCe maps')
            if schedule is None:
                schedule = dtypes.ScheduleType.Default

            state = self._add_state('MapState')
            params = [(k, ':'.join([str(t) for t in v])) for k, v in zip(indices, ranges)]
            params, map_inputs = self._parse_map_inputs('map_%d' % node.lineno, params, node)
            me, mx = state.add_map(name='%s_%d' % (self.name, node.lineno),
                                   ndrange=params,
                                   debuginfo=self.current_lineinfo,
                                   schedule=schedule)
            # body = SDFG('MapBody')
            body, inputs, outputs, symbols = self._parse_subprogram(
                self.name,
                node,
                extra_symbols=self._symbols_from_params(params, map_inputs),
                extra_map_symbols=self._symbols_from_params(params, map_inputs))
            tasklet = state.add_nested_sdfg(body,
                                            self.sdfg,
                                            inputs.keys(),
                                            outputs.keys(),
                                            debuginfo=self.current_lineinfo)
            self._add_nested_symbols(tasklet)
            self._add_dependencies(state, tasklet, me, mx, inputs, outputs, map_inputs, symbols)
        elif iterator == 'range':
            # Create an extra typed symbol for the loop iterate
            from dace.codegen.tools.type_inference import infer_expr_type

            sym_name = indices[0]
            integer = True
            nonnegative = None
            positive = None

            start = self._replace_with_global_symbols(symbolic.pystr_to_symbolic(ranges[0][0]))
            stop = self._replace_with_global_symbols(symbolic.pystr_to_symbolic(ranges[0][1]))
            step = self._replace_with_global_symbols(symbolic.pystr_to_symbolic(ranges[0][2]))
            eoff = -1
            if (step < 0) == True:
                eoff = 1
            try:
                conditions = [s >= 0 for s in (start, stop, step)]
                if (conditions == [True, True, True] or (start > stop and step < 0)):
                    nonnegative = True
                    if start != 0:
                        positive = True
            except:
                pass

            sym_obj = symbolic.symbol(indices[0],
                                      dtypes.result_type_of(infer_expr_type(ranges[0][0], self.sdfg.symbols),
                                                            infer_expr_type(ranges[0][1], self.sdfg.symbols),
                                                            infer_expr_type(ranges[0][2], self.sdfg.symbols)),
                                      integer=integer,
                                      nonnegative=nonnegative,
                                      positive=positive)

            # TODO: What if two consecutive loops use the same symbol
            # but different ranges?
            if sym_name in self.sdfg.symbols.keys():
                for k, v in self.symbols.items():
                    if (str(k) == sym_name and v != subsets.Range([(start, stop + eoff, step)])):
                        warnings.warn("Two for-loops using the same variable ({}) but "
                                      "different ranges in the same nested SDFG level. "
                                      "This may work but is not officially supported."
                                      "".format(sym_name))
                        break
            else:
                self.sdfg.add_symbol(sym_name, sym_obj.dtype)

            extra_syms = {sym_name: sym_obj}

            self.symbols[sym_obj] = subsets.Range([(start, stop + eoff, step)])

            # Add range symbols as necessary
            for rng in ranges[0]:
                symrng = pystr_to_symbolic(rng)
                for atom in symrng.free_symbols:
                    if symbolic.issymbolic(atom, self.sdfg.constants):
                        astr = str(atom)
                        # Check for undefined variables
                        if astr not in self.defined:
                            raise DaceSyntaxError(self, node, 'Undefined variable "%s"' % atom)
                        # Add to global SDFG symbols if not a scalar
                        if (astr not in self.sdfg.symbols and not (astr in self.variables or astr in self.sdfg.arrays)):
                            self.sdfg.add_symbol(astr, atom.dtype)

            # Add an initial loop state with a None last_state (so as to not
            # create an interstate edge)
            self.loop_idx += 1
            self.continue_states.append([])
            self.break_states.append([])
            laststate, first_loop_state, last_loop_state, _ = self._recursive_visit(node.body,
                                                                                    'for',
                                                                                    node.lineno,
                                                                                    extra_symbols=extra_syms)
            end_loop_state = self.last_state

            # Add loop to SDFG
            loop_cond = '>' if ((pystr_to_symbolic(ranges[0][2]) < 0) == True) else '<'
            incr = {indices[0]: '%s + %s' % (indices[0], astutils.unparse(ast_ranges[0][2]))}
            _, loop_guard, loop_end = self.sdfg.add_loop(
                laststate, first_loop_state, end_loop_state, indices[0], astutils.unparse(ast_ranges[0][0]),
                '%s %s %s' % (indices[0], loop_cond, astutils.unparse(ast_ranges[0][1])), incr[indices[0]],
                last_loop_state)

            # Handle else clause
            if node.orelse:
                # Continue visiting body
                for stmt in node.orelse:
                    self.visit(stmt)

                # The state that all "break" edges go to
                loop_end = self._add_state(f'postloop_{node.lineno}')

            body_states = list(
                sdutil.dfs_conditional(self.sdfg,
                                       sources=[first_loop_state],
                                       condition=lambda p, c: c is not loop_guard))

            continue_states = self.continue_states.pop()
            while continue_states:
                next_state = continue_states.pop()
                out_edges = self.sdfg.out_edges(next_state)
                for e in out_edges:
                    self.sdfg.remove_edge(e)
                self.sdfg.add_edge(next_state, loop_guard, dace.InterstateEdge(assignments=incr))
            break_states = self.break_states.pop()
            while break_states:
                next_state = break_states.pop()
                out_edges = self.sdfg.out_edges(next_state)
                for e in out_edges:
                    self.sdfg.remove_edge(e)
                self.sdfg.add_edge(next_state, loop_end, dace.InterstateEdge())
            self.loop_idx -= 1

            for state in body_states:
                if not nx.has_path(self.sdfg.nx, loop_guard, state):
                    self.sdfg.remove_node(state)
        else:
            raise DaceSyntaxError(self, node, 'Unsupported for-loop iterator "%s"' % iterator)

    def _is_test_simple(self, node: ast.AST):
        # Fix for scalar promotion tests
        # TODO: Maybe those tests should use the SDFG API instead of the
        # Python frontend which can change how it handles conditions.
        simple_ast_nodes = (ast.Constant, ast.Name, ast.NameConstant, ast.Num)
        is_test_simple = isinstance(node, simple_ast_nodes)
        if not is_test_simple:
            if isinstance(node, ast.Compare):
                is_left_simple = isinstance(node.left, simple_ast_nodes)
                is_right_simple = (len(node.comparators) == 1 and isinstance(node.comparators[0], simple_ast_nodes))
                if is_left_simple and is_right_simple:
                    return True
            elif isinstance(node, ast.BoolOp):
                return all(self._is_test_simple(value) for value in node.values)
        return is_test_simple

    def _visit_test(self, node: ast.Expr):
        is_test_simple = self._is_test_simple(node)

        # Visit test-condition
        if not is_test_simple:
            parsed_node = self.visit(node)
            if isinstance(parsed_node, str) and parsed_node in self.sdfg.arrays:
                datadesc = self.sdfg.arrays[parsed_node]
                if isinstance(datadesc, data.Array):
                    parsed_node += '[0]'
        else:
            parsed_node = astutils.unparse(node)

        # Generate conditions
        cond = astutils.unparse(parsed_node)
        cond_else = astutils.unparse(astutils.negate_expr(parsed_node))

        return cond, cond_else

    def visit_While(self, node: ast.While):
        # Get loop condition expression
        begin_guard = self._add_state("while_guard")
        loop_cond, _ = self._visit_test(node.test)
        end_guard = self.last_state

        # Parse body
        self.loop_idx += 1
        self.continue_states.append([])
        self.break_states.append([])
        laststate, first_loop_state, last_loop_state, _ = \
            self._recursive_visit(node.body, 'while', node.lineno)
        end_loop_state = self.last_state

        assert (laststate == end_guard)

        # Add symbols from test as necessary
        symcond = pystr_to_symbolic(loop_cond)
        if symbolic.issymbolic(symcond):
            for atom in symcond.free_symbols:
                if symbolic.issymbolic(atom, self.sdfg.constants):
                    astr = str(atom)
                    # Check for undefined variables
                    if astr not in self.defined:
                        raise DaceSyntaxError(self, node, 'Undefined variable "%s"' % atom)
                    # Add to global SDFG symbols if not a scalar
                    if (astr not in self.sdfg.symbols and astr not in self.variables):
                        self.sdfg.add_symbol(astr, atom.dtype)

        # Add loop to SDFG
        _, loop_guard, loop_end = self.sdfg.add_loop(laststate, first_loop_state, end_loop_state, None, None, loop_cond,
                                                     None, last_loop_state)

        # Connect the correct while-guard state
        # Current state:
        # begin_guard -> ... -> end_guard/laststate -> loop_guard -> first_loop
        # Desired state:
        # begin_guard -> ... -> end_guard/laststate -> first_loop
        for e in list(self.sdfg.in_edges(loop_guard)):
            if e.src != laststate:
                self.sdfg.add_edge(e.src, begin_guard, e.data)
            self.sdfg.remove_edge(e)
        for e in list(self.sdfg.out_edges(loop_guard)):
            self.sdfg.add_edge(end_guard, e.dst, e.data)
            self.sdfg.remove_edge(e)
        self.sdfg.remove_node(loop_guard)

        # Handle else clause
        if node.orelse:
            # Continue visiting body
            for stmt in node.orelse:
                self.visit(stmt)

            # The state that all "break" edges go to
            loop_end = self._add_state(f'postwhile_{node.lineno}')

        body_states = list(
            sdutil.dfs_conditional(self.sdfg, sources=[first_loop_state], condition=lambda p, c: c is not loop_guard))

        continue_states = self.continue_states.pop()
        while continue_states:
            next_state = continue_states.pop()
            out_edges = self.sdfg.out_edges(next_state)
            for e in out_edges:
                self.sdfg.remove_edge(e)
            self.sdfg.add_edge(next_state, begin_guard, dace.InterstateEdge())
        break_states = self.break_states.pop()
        while break_states:
            next_state = break_states.pop()
            out_edges = self.sdfg.out_edges(next_state)
            for e in out_edges:
                self.sdfg.remove_edge(e)
            self.sdfg.add_edge(next_state, loop_end, dace.InterstateEdge())
        self.loop_idx -= 1

        for state in body_states:
            if not nx.has_path(self.sdfg.nx, end_guard, state):
                self.sdfg.remove_node(state)

    def visit_Break(self, node: ast.Break):
        if self.loop_idx < 0:
            error_msg = "'break' is only supported inside for and while loops "
            if self.nested:
                error_msg += ("('break' is not supported in Maps and cannot be "
                              " used in nested DaCe program calls to break out "
                              " of loops of outer scopes)")
            raise DaceSyntaxError(self, node, error_msg)
        self.break_states[self.loop_idx].append(self.last_state)

    def visit_Continue(self, node: ast.Continue):
        if self.loop_idx < 0:
            error_msg = ("'continue' is only supported inside for and while loops ")
            if self.nested:
                error_msg += ("('continue' is not supported in Maps and cannot "
                              " be used in nested DaCe program calls to "
                              " continue loops of outer scopes)")
            raise DaceSyntaxError(self, node, error_msg)
        self.continue_states[self.loop_idx].append(self.last_state)

    def visit_If(self, node: ast.If):
        # Add a guard state
        self._add_state('if_guard')

        # Generate conditions
        cond, cond_else = self._visit_test(node.test)

        # Visit recursively
        laststate, first_if_state, last_if_state, return_stmt = \
            self._recursive_visit(node.body, 'if', node.lineno)
        end_if_state = self.last_state

        # Connect the states
        self.sdfg.add_edge(laststate, first_if_state, dace.InterstateEdge(cond))
        self.sdfg.add_edge(last_if_state, end_if_state, dace.InterstateEdge(condition=f"{not return_stmt}"))

        # Process 'else'/'elif' statements
        if len(node.orelse) > 0:
            # Visit recursively
            _, first_else_state, last_else_state, return_stmt = \
                self._recursive_visit(node.orelse, 'else', node.lineno, False)

            # Connect the states
            self.sdfg.add_edge(laststate, first_else_state, dace.InterstateEdge(cond_else))
            self.sdfg.add_edge(last_else_state, end_if_state, dace.InterstateEdge(condition=f"{not return_stmt}"))
            self.last_state = end_if_state
        else:
            self.sdfg.add_edge(laststate, end_if_state, dace.InterstateEdge(cond_else))

    def _parse_tasklet(self, state: SDFGState, node: TaskletType, name=None):

        # Looking for the first argument in a tasklet annotation: @dace.tasklet(STRING HERE)
        langInf = None
        if isinstance(node, ast.FunctionDef) and \
            hasattr(node, 'decorator_list') and \
            isinstance(node.decorator_list, list) and \
            len(node.decorator_list) > 0 and \
            hasattr(node.decorator_list[0], 'args') and \
            isinstance(node.decorator_list[0].args, list) and \
            len(node.decorator_list[0].args) > 0 and \
            hasattr(node.decorator_list[0].args[0], 'value'):

            langArg = node.decorator_list[0].args[0].value
            langInf = dtypes.Language[langArg]

        ttrans = TaskletTransformer(self,
                                    self.defined,
                                    self.sdfg,
                                    state,
                                    self.filename,
                                    lang=langInf,
                                    nested=self.nested,
                                    scope_arrays=self.scope_arrays,
                                    scope_vars=self.scope_vars,
                                    variables=self.variables,
                                    accesses=self.accesses,
                                    symbols=self.symbols)
        node, inputs, outputs, self.accesses = ttrans.parse_tasklet(node, name)

        # Convert memlets to their actual data nodes
        for i in inputs.values():
            if not isinstance(i, tuple) and i.data in self.scope_vars.keys():
                i.data = self.scope_vars[i.data]
        for o in outputs.values():
            if not isinstance(o, tuple) and o.data in self.scope_vars.keys():
                o.data = self.scope_vars[o.data]
        return node, inputs, outputs, ttrans.sdfg_inputs, ttrans.sdfg_outputs

    def _add_assignment(self,
                        node: Union[ast.Assign, ast.AugAssign],
                        target: Union[str, Tuple[str, subsets.Range]],
                        operand: Union[str, Tuple[str, subsets.Range]],
                        op: Optional[str] = None,
                        boolarr: Optional[str] = None):
        # TODO: Refactor these if/else blocks. Maybe
        # the subset should never be None?
        if isinstance(target, tuple):
            target_name, target_subset = target
            if target_subset is None:
                target_array = self.sdfg.arrays[target_name]
                target_subset = subsets.Range.from_array(target_array)
        else:
            target_name = target
            target_array = self.sdfg.arrays[target_name]
            target_subset = subsets.Range.from_array(target_array)
        if isinstance(operand, tuple):
            op_name, op_subset = operand
            if op_subset is None:
                op_array = self.sdfg.arrays[op_name]
                op_subset = subsets.Range.from_array(op_array)
        elif isinstance(operand, str) and operand in self.sdfg.arrays:
            op_name = operand
            op_array = self.sdfg.arrays[op_name]
            op_subset = subsets.Range.from_array(op_array)
        else:
            op_name = None
            op_array = None
            op_subset = subsets.Range([(0, 0, 1)])
            if symbolic.issymbolic(operand):
                for sym in operand.free_symbols:
                    if str(sym) not in self.sdfg.symbols:
                        self.sdfg.add_symbol(str(sym), self.globals[str(sym)].dtype)
                operand = symbolic.symstr(operand)

        tasklet_code = ''
        input_memlets = {}
        if target_subset.num_elements() != 1:
            target_index = ','.join(['__i%d' % i for i in range(len(target_subset))])
        else:
            target_index = '0'

        # Handle boolean array access
        if boolarr is not None:
            if isinstance(boolarr, str) and boolarr in self.sdfg.arrays:  # Array
                input_memlets['__in_cond'] = Memlet(f'{boolarr}[{target_index}]')
                tasklet_code += 'if __in_cond:\n    '
            else:  # Constant
                tasklet_code += f'if {boolarr}[{target_index}]:\n    '

        state = self._add_state("assign_{l}_{c}".format(l=node.lineno, c=node.col_offset))

        if target_subset.num_elements() != 1:
            if op_subset.num_elements() != 1:
                squeezed = copy.deepcopy(target_subset)
                squeezed.squeeze(offset=False)
                squeezed_op = copy.deepcopy(op_subset)
                squeezed_op.squeeze(offset=False)

                ssize = squeezed.size()
                osize = squeezed_op.size()

                if len(ssize) != len(osize) or any(inequal_symbols(s, o) for s, o in zip(ssize, osize)) or op:

                    _, all_idx_tuples, _, _, inp_idx = _broadcast_to(squeezed.size(), op_subset.size())

                    idx = iter(i for i, _ in all_idx_tuples)
                    target_index = ','.join(
                        next(idx) if size != 1 else str(target_subset.ranges[i][0])
                        for i, size in enumerate(target_subset.size()))

                    inp_idx = inp_idx.split(',')
                    # create a fake subset that would be the input subset broadcasted to the correct size
                    missing_dimensions = squeezed.ranges[:len(all_idx_tuples) - len(inp_idx)]
                    op_dimensions = op_subset.ranges

                    fake_subset = dace.subsets.Range(missing_dimensions + op_dimensions)

                    # use this fake subset to calculate the offset
                    fake_subset.offset(squeezed, True)

                    # we access the inp subset using the computed offset
                    # since the inp_subset may be missing leading dimensions, we reverse-zip-reverse
                    idx_and_subset = reversed(list(zip(reversed(inp_idx), reversed(fake_subset))))

                    inp_memlet = Memlet("{a}[{s}]".format(a=op_name,
                                                          s=','.join(
                                                              [f'{idx} + {s}' for idx, (s, _, _) in idx_and_subset])))
                    out_memlet = Memlet("{a}[{s}]".format(a=target_name, s=target_index))
                    if op:
                        out_memlet.wcr = LambdaProperty.from_string('lambda x, y: x {} y'.format(op))

                    if boolarr is not None:
                        inp_memlet.dynamic = True
                        out_memlet.dynamic = True

                    tasklet_code += '__out = __inp'
                    state.add_mapped_tasklet(state.label, {
                        '__i%d' % i: '%s:%s+1:%s' % (start, end, step)
                        for i, (start, end, step) in enumerate(squeezed)
                    }, {
                        '__inp': inp_memlet,
                        **input_memlets
                    },
                                             tasklet_code, {'__out': out_memlet},
                                             external_edges=True,
                                             debuginfo=self.current_lineinfo)

                else:
                    if boolarr is not None:
                        raise NotImplementedError

                    op1 = state.add_read(op_name, debuginfo=self.current_lineinfo)
                    op2 = state.add_write(target_name, debuginfo=self.current_lineinfo)
                    memlet = Memlet("{a}[{s}]".format(a=target_name, s=target_subset))
                    memlet.other_subset = op_subset
                    if op:
                        memlet.wcr = LambdaProperty.from_string('lambda x, y: x {} y'.format(op))
                    state.add_nedge(op1, op2, memlet)
            else:
                memlet = Memlet("{a}[{s}]".format(a=target_name,
                                                  s=','.join(['__i%d' % i for i in range(len(target_subset))])))
                if op:
                    memlet.wcr = LambdaProperty.from_string('lambda x, y: x {} y'.format(op))
                if op_name:
                    inp_memlet = {'__inp': Memlet("{a}[{s}]".format(a=op_name, s=op_subset))}
                    tasklet_code += '__out = __inp'
                else:
                    inp_memlet = dict()
                    tasklet_code += '__out = {}'.format(operand)

                if boolarr is not None:
                    for m in inp_memlet.values():
                        m.dynamic = True
                    memlet.dynamic = True

                inp_memlet.update(input_memlets)
                state.add_mapped_tasklet(state.label, {
                    '__i%d' % i: '%s:%s+1:%s' % (start, end, step)
                    for i, (start, end, step) in enumerate(target_subset)
                },
                                         inp_memlet,
                                         tasklet_code, {'__out': memlet},
                                         external_edges=True,
                                         debuginfo=self.current_lineinfo)
        else:
            if op_subset.num_elements() != 1:
                raise DaceSyntaxError(self, node, "Incompatible subsets %s and %s" % (target_subset, op_subset))
            if op_name:
                op1 = state.add_read(op_name, debuginfo=self.current_lineinfo)
                inp_conn = {'__inp'}
                tasklet_code += '__out = __inp'
            else:
                inp_conn = set()
                tasklet_code += '__out = {}'.format(operand)
            inp_conn |= set(input_memlets.keys())
            op2 = state.add_write(target_name, debuginfo=self.current_lineinfo)
            tasklet = state.add_tasklet(name=state.label,
                                        inputs=inp_conn,
                                        outputs={'__out'},
                                        code=tasklet_code,
                                        debuginfo=self.current_lineinfo)
            if op_name:
                inp_memlet = Memlet.simple(op_name, '%s' % op_subset)
                if boolarr is not None:
                    inp_memlet.dynamic = True
                state.add_edge(op1, None, tasklet, '__inp', inp_memlet)

            out_memlet = Memlet.simple(target_name, '%s' % target_subset)
            if boolarr is not None:
                out_memlet.dynamic = True

            for cname, memlet in input_memlets.items():
                r = state.add_read(memlet.data)
                state.add_edge(r, None, tasklet, cname, memlet)

            if op:
                out_memlet.wcr = LambdaProperty.from_string('lambda x, y: x {} y'.format(op))

            state.add_edge(tasklet, '__out', op2, None, out_memlet)

    def _add_aug_assignment(self,
                            node: Union[ast.Assign, ast.AugAssign],
                            rtarget: Union[str, Tuple[str, subsets.Range]],
                            wtarget: Union[str, Tuple[str, subsets.Range]],
                            operand: Union[str, Tuple[str, subsets.Range]],
                            op: str,
                            boolarr: Optional[str] = None):

        # TODO: Refactor these if/else blocks. Maybe
        # the subset should never be None?
        if isinstance(rtarget, tuple):
            rtarget_name, rtarget_subset = rtarget
            if rtarget_subset is None:
                rtarget_array = self.sdfg.arrays[rtarget_name]
                rtarget_subset = subsets.Range.from_array(rtarget_array)
        else:
            rtarget_name = rtarget
            rtarget_array = self.sdfg.arrays[rtarget_name]
            rtarget_subset = subsets.Range.from_array(rtarget_array)
        if isinstance(wtarget, tuple):
            wtarget_name, wtarget_subset = wtarget
            if wtarget_subset is None:
                wtarget_array = self.sdfg.arrays[wtarget_name]
                wtarget_subset = subsets.Range.from_array(wtarget_array)
        else:
            wtarget_name = wtarget
            wtarget_array = self.sdfg.arrays[wtarget_name]
            wtarget_subset = subsets.Range.from_array(wtarget_array)
        if isinstance(operand, tuple):
            op_name, op_subset = operand
            if op_subset is None:
                op_array = self.sdfg.arrays[op_name]
                op_subset = subsets.Range.from_array(op_array)
        elif isinstance(operand, str) and operand in self.sdfg.arrays:
            op_name = operand
            op_array = self.sdfg.arrays[op_name]
            op_subset = subsets.Range.from_array(op_array)
        else:
            op_name = None
            op_array = None
            op_subset = subsets.Range([(0, 0, 1)])
            if symbolic.issymbolic(operand):
                for sym in operand.free_symbols:
                    if str(sym) not in self.sdfg.symbols:
                        self.sdfg.add_symbol(str(sym), self.globals[str(sym)].dtype)
                operand = symbolic.symstr(operand)

        tasklet_code = ''
        input_memlets = {}
        if wtarget_subset.num_elements() != 1:
            wtarget_index = ','.join(['__i%d' % i for i in range(len(wtarget_subset))])
        else:
            wtarget_index = '0'

        # Handle boolean array access
        if boolarr is not None:
            if isinstance(boolarr, str) and boolarr in self.sdfg.arrays:  # Array
                input_memlets['__in_cond'] = Memlet(f'{boolarr}[{wtarget_index}]')
                tasklet_code += 'if __in_cond:\n    '
            else:  # Constant
                tasklet_code += f'if {boolarr}[{wtarget_index}]:\n    '

        state = self._add_state("augassign_{l}_{c}".format(l=node.lineno, c=node.col_offset))

        if wtarget_subset.num_elements() != 1:
            if op_subset.num_elements() != 1:
                sqz_osub = copy.deepcopy(op_subset)
                oidx = sqz_osub.squeeze()
                sqz_wsub = copy.deepcopy(wtarget_subset)
                widx = sqz_wsub.squeeze()
                sqz_rsub = copy.deepcopy(rtarget_subset)
                ridx = sqz_rsub.squeeze()
                if (sqz_wsub.size() == sqz_osub.size() and sqz_wsub.size() == sqz_rsub.size()):
                    r_to_w = {i: j for i, j in zip(ridx, widx)}
                    o_to_w = {i: j for i, j in zip(oidx, widx)}
                    # NOTE: Since 'sqz_wsub is squeezed, 'start' should be
                    # equal to 0
                    map_range = {
                        f'__i{widx[i]}': f'{start}:{end} + 1:{step}'
                        for i, (start, end, step) in enumerate(sqz_wsub)
                    }
                    in1_memlet = Memlet.simple(
                        rtarget_name, ','.join([
                            f'__i{r_to_w[i]} + {s}' if i in ridx else str(s)
                            for i, (s, _, _) in enumerate(rtarget_subset)
                        ]))
                    in2_memlet = Memlet.simple(
                        op_name, ','.join([
                            f'__i{o_to_w[i]} + {s}' if i in oidx else str(s) for i, (s, _, _) in enumerate(op_subset)
                        ]))
                    out_memlet = Memlet.simple(
                        wtarget_name, ','.join(
                            [f'__i{i} + {s}' if i in widx else str(s) for i, (s, _, _) in enumerate(wtarget_subset)]))
                    if boolarr is not None:
                        in1_memlet.dynamic = True
                        out_memlet.dynamic = True
                    tasklet_code += '__out = __in1 {op} __in2'.format(op=op)
                    state.add_mapped_tasklet(state.label,
                                             map_range, {
                                                 '__in1': in1_memlet,
                                                 '__in2': in2_memlet,
                                                 **input_memlets,
                                             },
                                             tasklet_code, {'__out': out_memlet},
                                             external_edges=True,
                                             debuginfo=self.current_lineinfo)
                else:
                    if boolarr is not None:
                        raise NotImplementedError
                    op1 = state.add_read(op_name, debuginfo=self.current_lineinfo)
                    op2 = state.add_write(wtarget_name, debuginfo=self.current_lineinfo)
                    memlet = Memlet.simple(wtarget_name, wtarget_subset)
                    memlet.other_subset = op_subset
                    if op is not None:
                        memlet.wcr = LambdaProperty.from_string('lambda x, y: x {} y'.format(op))
                        memlet.wcr_nonatomic = True
                    state.add_nedge(op1, op2, memlet)
            else:
                in1_subset = copy.deepcopy(rtarget_subset)
                in1_subset.offset(wtarget_subset, True)
                in1_memlet = Memlet.simple(rtarget_name,
                                           ','.join(['__i%d + %s' % (i, s) for i, (s, _, _) in enumerate(in1_subset)]))
                if op_name:
                    in2_memlet = Memlet.simple(op_name, '%s' % op_subset)
                    inp_memlets = {'__in1': in1_memlet, '__in2': in2_memlet}
                    tasklet_code += '__out = __in1 {op} __in2'.format(op=op)
                else:
                    inp_memlets = {'__in1': in1_memlet}
                    tasklet_code += '__out = __in1 {op} {n}'.format(op=op, n=operand)
                inp_memlets.update(input_memlets)
                out_memlet = Memlet.simple(wtarget_name, ','.join(['__i%d' % i for i in range(len(wtarget_subset))]))
                if boolarr is not None:
                    in1_memlet.dynamic = True
                    out_memlet.dynamic = True
                state.add_mapped_tasklet(state.label, {
                    '__i%d' % i: '%s:%s+1:%s' % (start, end, step)
                    for i, (start, end, step) in enumerate(wtarget_subset)
                },
                                         inp_memlets,
                                         tasklet_code, {'__out': out_memlet},
                                         external_edges=True,
                                         debuginfo=self.current_lineinfo)
        else:
            if op_subset.num_elements() != 1:
                raise DaceSyntaxError(
                    self, node, "Incompatible subsets %s, %s and %s" % (rtarget_subset, op_subset, wtarget_subset))
            else:
                op1 = state.add_read(rtarget_name, debuginfo=self.current_lineinfo)
                if op_name:
                    op2 = state.add_read(op_name, debuginfo=self.current_lineinfo)
                    inp_conns = {'__in1', '__in2'}
                    tasklet_code += '__out = __in1 {op} __in2'.format(op=op)
                else:
                    inp_conns = {'__in1'}
                    tasklet_code += '__out = __in1 {op} {n}'.format(op=op, n=operand)
                inp_conns |= set(input_memlets.keys())
                op3 = state.add_write(wtarget_name, debuginfo=self.current_lineinfo)
                tasklet = state.add_tasklet(name=state.label,
                                            inputs=inp_conns,
                                            outputs={'__out'},
                                            code=tasklet_code,
                                            debuginfo=self.current_lineinfo)
                in1_memlet = Memlet.simple(rtarget_name, '%s' % rtarget_subset)
                if op_name:
                    in2_memlet = Memlet.simple(op_name, '%s' % op_subset)
                    state.add_edge(op2, None, tasklet, '__in2', in2_memlet)
                for cname, memlet in input_memlets.items():
                    r = state.add_read(memlet.data)
                    state.add_edge(r, None, tasklet, cname, memlet)

                out_memlet = Memlet.simple(wtarget_name, '%s' % wtarget_subset)
                if boolarr is not None:
                    in1_memlet.dynamic = True
                    out_memlet.dynamic = True
                state.add_edge(op1, None, tasklet, '__in1', in1_memlet)
                state.add_edge(tasklet, '__out', op3, None, out_memlet)

    def _add_access(
            self,
            name: str,
            rng: subsets.Range,
            access_type: str,  # 'r' or 'w'
            target: Union[ast.Name, ast.Subscript],
            new_name: str = None,
            arr_type: data.Data = None) -> str:
        if access_type not in ('r', 'w'):
            raise ValueError("Access type {} is invalid".format(access_type))
        if new_name:
            var_name = new_name
        elif target:
            var_name = "__tmp_{l}_{c}_{a}".format(l=target.lineno, c=target.col_offset, a=access_type)
        else:
            var_name = self.sdfg.temp_data_name()

        parent_name = self.scope_vars[name]
        parent_array = self.scope_arrays[parent_name]

        has_indirection = (_subset_has_indirection(rng, self) or _subset_is_local_symbol_dependent(rng, self))
        if has_indirection:
            # squeezed_rng = list(range(len(rng)))
            shape = parent_array.shape
            # strides = [parent_array.strides[d] for d in squeezed_rng]
            # # TODO: Why is squeezed_rng an index in the first place?
            # squeezed_rng = subsets.Range([(i, i, 1) for i in squeezed_rng])
            squeezed_rng = subsets.Range.from_array(parent_array)
            non_squeezed = list(range(len(rng)))
        else:
            ignore_indices = []
            sym_rng = []
            offset = []
            for i, r in enumerate(rng):
                repl_dict = {}
                for s, sr in self.symbols.items():
                    if s in symbolic.symlist(r).values():
                        ignore_indices.append(i)
                        if any(t in self.sdfg.arrays for t in sr.free_symbols):
                            sym_rng.append(subsets.Range([(0, parent_array.shape[i] - 1, 1)]))
                        else:
                            sym_rng.append(sr)
                            # NOTE: Assume that the i-th index of the range is
                            # dependent on a local symbol s, i.e, rng[i] = f(s).
                            # Therefore, the i-th index will not be squeezed
                            # even if it has length equal to 1. However, it must
                            # still be offsetted by f(min(sr)), so that the indices
                            # for the squeezed connector start from 0.
                            # Example:
                            # Memlet range: [i+1, j, k+1]
                            # k: local symbol with range(1, 4)
                            # i,j: global symbols
                            # Squeezed range: [f(k)] = [k+1]
                            # Offset squeezed range: [f(k)-f(min(range(1, 4)))] =
                            #                        [f(k)-f(1)] = [k-1]
                            # NOTE: The code takes into account the case where an
                            # index is dependent on multiple symbols. See also
                            # tests/python_frontend/nested_name_accesses_test.py.
                            step = sr[0][2]
                            if (step < 0) == True:
                                repl_dict[s] = sr[0][1]
                            else:
                                repl_dict[s] = sr[0][0]
                if repl_dict:
                    offset.append(r[0].subs(repl_dict))
                else:
                    offset.append(0)

            if ignore_indices:
                tmp_memlet = Memlet.simple(parent_name, rng)
                use_dst = True if access_type == 'w' else False
                for s, r in self.symbols.items():
                    tmp_memlet = propagate_subset([tmp_memlet], parent_array, [s], r, use_dst=use_dst)
            to_squeeze_rng = rng
            if ignore_indices:
                to_squeeze_rng = rng.offset_new(offset, True)
            squeezed_rng = copy.deepcopy(to_squeeze_rng)
            non_squeezed = squeezed_rng.squeeze(ignore_indices)
            # TODO: Need custom shape computation here
            shape = squeezed_rng.size()
            for i, sr in zip(ignore_indices, sym_rng):
                iMin, iMax, step = sr.ranges[0]
                if (step < 0) == True:
                    iMin, iMax, step = iMax, iMin, -step
                ts = to_squeeze_rng.tile_sizes[i]
                sqz_idx = squeezed_rng.ranges.index(to_squeeze_rng.ranges[i])
                shape[sqz_idx] = ts * sympy.ceiling(((iMax.approx if isinstance(iMax, symbolic.SymExpr) else iMax) + 1 -
                                                     (iMin.approx if isinstance(iMin, symbolic.SymExpr) else iMin)) /
                                                    (step.approx if isinstance(step, symbolic.SymExpr) else step))
        dtype = parent_array.dtype

        if arr_type is None:
            arr_type = type(parent_array)
            # Size (1,) slice of NumPy array returns scalar value
            if arr_type != data.Stream and (shape == [1] or shape == (1, )):
                arr_type = data.Scalar
        if arr_type == data.Scalar:
            self.sdfg.add_scalar(var_name, dtype)
        elif arr_type in (data.Array, data.View):
            if non_squeezed:
                strides = [parent_array.strides[d] for d in non_squeezed]
            else:
                strides = [1]
            self.sdfg.add_array(var_name, shape, dtype, strides=strides)
        elif arr_type == data.Stream:
            self.sdfg.add_stream(var_name, dtype)
        else:
            raise NotImplementedError("Data type {} is not implemented".format(arr_type))

        self.accesses[(name, rng, access_type)] = (var_name, squeezed_rng)

        inner_indices = set(non_squeezed)

        state = self.last_state

        if access_type == 'r':
            if has_indirection:
                self.inputs[var_name] = (state, dace.Memlet.from_array(parent_name, parent_array), inner_indices)
            else:
                self.inputs[var_name] = (state, dace.Memlet.simple(parent_name, rng), inner_indices)
        else:
            if has_indirection:
                self.outputs[var_name] = (state, dace.Memlet.from_array(parent_name, parent_array), inner_indices)
            else:
                self.outputs[var_name] = (state, dace.Memlet.simple(parent_name, rng), inner_indices)

        self.variables[var_name] = var_name
        return (var_name, squeezed_rng)

    def _add_read_access(self,
                         name: str,
                         rng: subsets.Range,
                         target: Union[ast.Name, ast.Subscript],
                         new_name: str = None,
                         arr_type: data.Data = None):
        if name in self.sdfg.arrays:
            return (name, None)
        elif (name, rng, 'w') in self.accesses:
            return self.accesses[(name, rng, 'w')]
        elif (name, rng, 'r') in self.accesses:
            return self.accesses[(name, rng, 'r')]
        elif name in self.variables:
            return (self.variables[name], None)
        elif name in self.scope_vars:
            new_name, new_rng = self._add_access(name, rng, 'r', target, new_name, arr_type)
            full_rng = subsets.Range.from_array(self.sdfg.arrays[new_name])
            if (_subset_has_indirection(rng, self) or _subset_is_local_symbol_dependent(rng, self)):
                new_name, new_rng = self.make_slice(new_name, rng)
            elif full_rng != new_rng:
                new_name, new_rng = self.make_slice(new_name, new_rng)
            return (new_name, new_rng)
        else:
            raise NotImplementedError

    def _add_write_access(self,
                          name: str,
                          rng: subsets.Range,
                          target: Union[ast.Name, ast.Subscript],
                          new_name: str = None,
                          arr_type: data.Data = None):

        if name in self.sdfg.arrays:
            return (name, None)
        if (name, rng, 'w') in self.accesses:
            return self.accesses[(name, rng, 'w')]
        elif name in self.variables:
            return (self.variables[name], None)
        elif (name, rng, 'r') in self.accesses or name in self.scope_vars:
            return self._add_access(name, rng, 'w', target, new_name, arr_type)
        else:
            raise NotImplementedError

    def visit_NamedExpr(self, node):  # node : ast.NamedExpr
        self._visit_assign(node, node.target, None)

    def visit_Assign(self, node: ast.Assign):
        # Compute first target
        self._visit_assign(node, node.targets[0], None)

        # Then, for other targets make copies
        for target in node.targets[1:]:
            assign_from_first = ast.copy_location(ast.Assign(targets=[target], value=node.targets[0]), node)
            self._visit_assign(assign_from_first, target, None)

    def visit_AnnAssign(self, node: ast.AnnAssign):
        type_name = rname(node.annotation)
        try:
            dtype = eval(astutils.unparse(node.annotation), self.globals, self.defined)
            if isinstance(dtype, data.Data):
                simple_type = dtype.dtype
            else:
                simple_type = dtype
            if not isinstance(simple_type, dtypes.typeclass):
                raise TypeError
        except:
            dtype = None
            warnings.warn('typeclass {} is not supported'.format(type_name))
        if node.value is None and dtype is not None:  # Annotating type without assignment
            self.annotated_types[rname(node.target)] = dtype
            return
        self._visit_assign(node, node.target, None, dtype=dtype)

    def _visit_assign(self, node, node_target, op, dtype=None, is_return=False):
        # Get targets (elts) and results
        elts = None
        results = None
        if isinstance(node_target, (ast.Tuple, ast.List)):
            elts = node_target.elts
        else:
            elts = [node_target]

        results = []
        if isinstance(node.value, (ast.Tuple, ast.List)):
            for n in node.value.elts:
                results.extend(self._gettype(n))
        else:
            results.extend(self._gettype(node.value))

        if len(results) != len(elts):
            raise DaceSyntaxError(self, node, 'Function returns %d values but %d provided' % (len(results), len(elts)))

        defined_vars = {**self.variables, **self.scope_vars}
        defined_arrays = {**self.sdfg.arrays, **self.scope_arrays}

        for target, (result, _) in zip(elts, results):

            name = rname(target)
            true_name = None
            if name in defined_vars:
                true_name = defined_vars[name]
                true_array = defined_arrays[true_name]

            # If type was already annotated
            if dtype is None and name in self.annotated_types:
                dtype = self.annotated_types[name]

            if (isinstance(target, ast.Attribute) and until(name, '.') in self.globals):
                raise DaceSyntaxError(
                    self, target, f'Cannot assign value to global attribute or field "{name}". '
                    'Please define it prior to calling the function/method.')

            if (not is_return and isinstance(target, ast.Name) and true_name and not op
                    and not isinstance(true_array, data.Scalar) and not (true_array.shape == (1, ))):
                if (isinstance(result, str) and result in self.sdfg.arrays
                        and self.sdfg.arrays[result].is_equivalent(true_array)):
                    # Skip error if the arrays are defined exactly in the same way.
                    # Change target to a full-range subscript.
                    target = ast.parse(f"{name}[:]").body[0].value
                    assert isinstance(target, ast.Subscript)
                else:
                    raise DaceSyntaxError(self, target, 'Cannot reassign value to variable "{}"'.format(name))

            if is_return and true_name:
                if (isinstance(result, str) and result in self.sdfg.arrays
                        and not _is_equivalent(self.sdfg.arrays[result], true_array)):
                    raise DaceSyntaxError(
                        self, target, 'Return values of a data-centric function must always '
                        'have the same type and shape')

            if not true_name and (op or isinstance(target, ast.Subscript)):
                raise DaceSyntaxError(self, target, 'Variable "{}" used before definition'.format(name))

            new_data, rng = None, None
            dtype_keys = tuple(dtypes.DTYPE_TO_TYPECLASS.keys())
            if not (result in self.sdfg.symbols or symbolic.issymbolic(result) or isinstance(result, dtype_keys) or
                    (isinstance(result, str) and result in self.sdfg.arrays)):
                raise DaceSyntaxError(
                    self, node, "In assignments, the rhs may only be "
                    "data, numerical/boolean constants "
                    "and symbols")
            if not true_name:
                if result in self.sdfg.symbols or symbolic.issymbolic(result) or isinstance(result, dtype_keys):
                    if result in self.sdfg.symbols:
                        rtype = self.sdfg.symbols[result]
                    elif symbolic.issymbolic(result):
                        rtype = _sym_type(result)
                    else:
                        rtype = type(result)
                    if name.startswith('__return'):
                        true_name, new_data = self.sdfg.add_temp_transient([1], rtype)
                    else:
                        true_name = self.sdfg.temp_data_name()
                        if dtype:
                            ttype = dtype
                        else:
                            ttype = rtype
                        _, new_data = self.sdfg.add_scalar(true_name, ttype, transient=True)
                    self.variables[name] = true_name
                    defined_vars[name] = true_name
                elif isinstance(result, str) and result in self.sdfg.arrays:
                    result_data = self.sdfg.arrays[result]
                    if (name.startswith('__return') and isinstance(result_data, data.Scalar)):
                        true_name, new_data = self.sdfg.add_temp_transient([1], result_data.dtype)
                        self.variables[name] = true_name
                        defined_vars[name] = true_name
                    elif (not name.startswith('__return')
                          and (isinstance(result_data, data.View) or
                               (not result_data.transient and isinstance(result_data, data.Array)))):
                        true_name, new_data = self.sdfg.add_view(result,
                                                                 result_data.shape,
                                                                 result_data.dtype,
                                                                 result_data.storage,
                                                                 result_data.strides,
                                                                 result_data.offset,
                                                                 find_new_name=True)
                        self.views[true_name] = (result, Memlet.from_array(result, result_data))
                        self.variables[name] = true_name
                        defined_vars[name] = true_name
                        continue
                    elif not result_data.transient or result in self.sdfg.constants_prop:
                        true_name, new_data = _add_transient_data(self.sdfg, result_data, dtype)
                        self.variables[name] = true_name
                        defined_vars[name] = true_name
                    else:
                        self.variables[name] = result
                        defined_vars[name] = result
                        continue

            boolarr = None
            if new_data:
                rng = rng or dace.subsets.Range.from_array(new_data)
            else:
                true_target = copy.copy(target)
                nslice = None
                if isinstance(target, ast.Name):
                    true_target.id = true_name
                elif isinstance(target, ast.Subscript):
                    true_target.value = copy.copy(true_target.value)
                    true_target.value.id = true_name

                    # Visit slice contents
                    nslice = self._parse_subscript_slice(true_target.slice)

                defined_arrays = {**self.sdfg.arrays, **self.scope_arrays, **self.defined}
                expr: MemletExpr = ParseMemlet(self, defined_arrays, true_target, nslice)
                rng = expr.subset
                if isinstance(rng, subsets.Indices):
                    rng = subsets.Range.from_indices(rng)

                # Figure out whether the target subcript is an array-index
                # indirection or a boolean array
                array_indirection = False
                if expr.arrdims:
                    for arr in expr.arrdims.values():
                        if isinstance(arr, str):
                            if arr in self.sdfg.arrays:
                                desc = self.sdfg.arrays[arr]
                                if desc.dtype == dtypes.bool:
                                    boolarr = arr
                            elif arr in self.sdfg.constants:
                                desc = self.sdfg.constants[arr]
                                if desc.dtype == numpy.bool_:
                                    boolarr = arr
                            else:
                                raise IndexError(f'Array index "{arr}" undefined')
                        elif isinstance(arr, (list, tuple)):
                            if numpy.array(arr).dtype == numpy.bool_:
                                carr = numpy.array(arrname, dtype=dtypes.typeclass(int).type)
                                cname = self.sdfg.find_new_constant(f'__ind{i}_{aname}')
                                self.sdfg.add_constant(cname, carr)
                                boolarr = cname

                        array_indirection = boolarr is None

                if array_indirection:
                    raise NotImplementedError('Array indexing as assignment target not yet implemented')
                if boolarr is not None and _subset_has_indirection(rng, self):
                    raise IndexError('Boolean array indexing cannot be combined with indirect access')

            if self.nested and not new_data:
                new_name, new_rng = self._add_write_access(name, rng, target)
                # Local symbol or local data dependent
                if _subset_is_local_symbol_dependent(rng, self):
                    new_rng = rng
            else:
                new_name, new_rng = true_name, rng

            # Self-copy check
            if result in self.views and new_name == self.views[result][1].data:
                read_rng = self.views[result][1].subset
                try:
                    needs_copy = not (new_rng.intersects(read_rng) == False)
                except TypeError:
                    needs_copy = True
                if needs_copy:
                    view = self.sdfg.arrays[result]
                    cname, carr = self.sdfg.add_transient(result, view.shape, view.dtype, find_new_name=True)
                    self._add_state(f'copy_from_view_{node.lineno}')
                    rnode = self.last_state.add_read(result, debuginfo=self.current_lineinfo)
                    wnode = self.last_state.add_read(cname, debuginfo=self.current_lineinfo)
                    self.last_state.add_nedge(rnode, wnode, Memlet.from_array(cname, carr))
                    result = cname

            # Strict independent access check for augmented assignments
            if op:
                independent = False
                if not _subset_is_local_symbol_dependent(new_rng, self):
                    independent = True
                    waccess = inverse_dict_lookup(self.accesses, (new_name, new_rng))
                    if self.map_symbols and waccess:
                        if not Config.get_bool('frontend', 'avoid_wcr'):
                            independent = False
                        else:
                            for s in self.map_symbols:
                                if s not in waccess[1].free_symbols:
                                    independent = False
                                    break

            # Handle output indirection
            output_indirection = None
            if _subset_has_indirection(rng, self):
                output_indirection = self.sdfg.add_state('wslice_%s_%d' % (new_name, node.lineno))
                wnode = output_indirection.add_write(new_name, debuginfo=self.current_lineinfo)
                memlet = Memlet.simple(new_name, str(rng))
                # Dependent augmented assignments need WCR in the
                # indirection edge.
                with_wcr = False
                if op and not independent:
                    memlet.wcr = LambdaProperty.from_string('lambda x, y: x {} y'.format(op))
                    with_wcr = True
                    # WCR not needed in the assignment edge any longer.
                    op = None
                tmp = self.sdfg.temp_data_name()
                ind_name = add_indirection_subgraph(self.sdfg,
                                                    output_indirection,
                                                    None,
                                                    wnode,
                                                    memlet,
                                                    tmp,
                                                    self,
                                                    True,
                                                    with_wcr=with_wcr)
                wtarget = ind_name
            else:
                wtarget = (new_name, new_rng)

            # Handle augassign input indirection
            # (only needed for independent augmented assignments)
            if op and independent:
                if _subset_has_indirection(rng, self):
                    self._add_state('rslice_%s_%d' % (new_name, node.lineno))
                    rnode = self.last_state.add_read(new_name, debuginfo=self.current_lineinfo)
                    memlet = Memlet.simple(new_name, str(rng))
                    tmp = self.sdfg.temp_data_name()
                    ind_name = add_indirection_subgraph(self.sdfg, self.last_state, rnode, None, memlet, tmp, self)
                    rtarget = ind_name
                else:
                    rtarget = (new_name, new_rng)

            # Generate subgraph for assignment
            if op and independent:
                self._add_aug_assignment(node, rtarget, wtarget, result, op, boolarr)
            else:
                self._add_assignment(node, wtarget, result, op, boolarr)

            # Connect states properly when there is output indirection
            if output_indirection:
                self.sdfg.add_edge(self.last_state, output_indirection, dace.sdfg.InterstateEdge())
                self.last_state = output_indirection

    def visit_AugAssign(self, node: ast.AugAssign):
        self._visit_assign(node, node.target, augassign_ops[type(node.op).__name__])

    def _get_keyword_value(self, keywords: List[ast.keyword], arg: str):
        """Finds a keyword in list and returns its value

        Arguments:
            keywords {List[ast.keyword]} -- Keyword list
            arg {str} -- Keyword ID

        Raises:
            DaceSyntaxError: If keyword is not found

        Returns:
            Any -- Keyword value
        """

        for kword in keywords:
            if kword.arg == arg:
                return kword.value

        raise DaceSyntaxError(self, keywords, "Keyword {} not found".format(arg))

    def _parse_shape(self, node: Union[ast.List, ast.Tuple, ast.Attribute]):
        """Parses the shape of an array

        Arguments:
            node {Union[ast.List, ast.Tuple, ast.Attribute]} -- Shape node

        Raises:
            DaceSyntaxError: If shape node is ast.Attribute, but the attribute is not a shape
            DaceSyntaxError: If shape node is neither a list/tuple nor an attribute

        Returns:
            List[Union[str, int, dace.symbol]] -- Shape
        """

        if isinstance(node, (ast.List, ast.Tuple)):
            shape = []
            for length in node.elts:
                shape.append(self._parse_value(length))
        elif isinstance(node, ast.Attribute):
            if node.attr != "shape":
                raise DaceSyntaxError(self, node, "Attribute {} is not shape".format(rname(node)))
            shape = self.scope_arrays[node.value.id].shape
        else:
            raise DaceSyntaxError(
                self, node, "Array shape must either be a list of dimension lengths or "
                " the shape attribute of another array.")

        return shape

    def _parse_dtype(self, node: ast.Attribute):
        """Parses the dtype of an array

        Arguments:
            node {ast.Attribute} -- Dtype node

        Raises:
            DaceSyntaxError: If dtype node is an ast.Attribute, but the attribute is not a dtype
            DaceSyntaxError: If dtype node is not ast.Attribute

        Returns:
            Any -- Dtype
        """

        if isinstance(node, ast.Attribute):
            if node.value.id in {"dace", "numpy"}:
                dtype = getattr(self.globals[node.value.id], node.attr)
            elif node.attr != "dtype":
                raise DaceSyntaxError(self, node, "Attribute {} is not dtype".format(rname(node)))
            else:
                dtype = self.scope_arrays[node.value.id].dtype
        else:
            raise DaceSyntaxError(
                self, node, "Array dtype must either be a dace/numpy type or "
                " the dtype attribute of another array.")

        return dtype

    def _parse_ndarray(self, node: ast.Call):
        """Parses a call to numpy.ndarray

        Arguments:
            node {ast.Call} -- Call node

        Returns:
            Tuple[shape, dtype] -- Shape and dtype of the array
        """

        num_args = len(node.args)
        # num_kwargs = len(node.keywords)

        if num_args == 0:
            shape_node = self._get_keyword_value(node.keywords, "shape")
            shape = self._parse_shape(shape_node)
            dtype_node = self._get_keyword_value(node.keywords, "dtype")
            dtype = self._parse_dtype(dtype_node)
        elif num_args == 1:
            shape_node = node.args[0]
            shape = self._parse_shape(shape_node)
            dtype_node = self._get_keyword_value(node.keywords, "dtype")
            dtype = self._parse_dtype(dtype_node)
        elif num_args >= 2:
            shape_node = node.args[0]
            shape = self._parse_shape(shape_node)
            dtype_node = node.args[1]
            dtype = self._parse_dtype(dtype_node)

        return (shape, dtype)

    def _parse_function_arg(self, arg: ast.AST):
        # Obtain a string representation
        result = self.visit(arg)
        if isinstance(result, (list, tuple)):
            if len(result) == 1 and isinstance(result[0], (str, slice)):
                return result[0]
        return result

    def _is_inputnode(self, sdfg: SDFG, name: str):
        visited_data = set()
        for state in sdfg.nodes():
            visited_state_data = set()
            for node in state.nodes():
                if isinstance(node, nodes.AccessNode) and node.data == name:
                    visited_state_data.add(node.data)
                    if (node.data not in visited_data and state.in_degree(node) == 0):
                        return True
            visited_data = visited_data.union(visited_state_data)

    def _is_outputnode(self, sdfg: SDFG, name: str):
        for state in sdfg.nodes():
            for node in state.nodes():
                if isinstance(node, nodes.AccessNode) and node.data == name:
                    if state.in_degree(node) > 0:
                        return True

    def _get_sdfg(self, value: Any, args: Tuple[Any], kwargs: Dict[str, Any]) -> SDFG:
        if isinstance(value, SDFG):  # Already an SDFG
            return value
        if hasattr(value, '__sdfg__'):  # Object that can be converted to SDFG
            return value.__sdfg__(*args, **kwargs)
        return None

    def _has_sdfg(self, value: Any) -> bool:
        return isinstance(value, SDFG) or hasattr(value, '__sdfg__')

    def _eval_arg(self, arg: Union[str, Any]) -> Any:
        if not isinstance(arg, str):
            return arg
        if arg in self.defined:
            return self.defined[arg]
        if arg in self.sdfg.arrays:
            return self.sdfg.arrays[arg]
        if arg in self.sdfg.symbols:
            return self.sdfg.symbols[arg]
        return arg

    def _assert_arg_constant(self, node: ast.Call, aname: str, aval: Union[ast.AST, Any], parsed: Tuple[str, Any]):
        """
        Checks if given argument is constant. If not, raises a DaceSyntaxError exception.
        :param node: AST node of the call (used for exception).
        :param aname: Argument name.
        :param aval: AST (or visited) value of the argument.
        :param parsed: A 2-tuple of the parsed argument.
        :raises: DaceSyntaxError if argument is not constant.
        """
        # If constant in AST
        if sys.version_info < (3, 8):
            if isinstance(aval, (ast.Str, ast.Num, ast.Bytes, ast.NameConstant, ast.Ellipsis)):
                return
        else:
            if isinstance(aval, ast.Constant):
                return
        # If a constant value (non-AST) is given during parsing
        if not isinstance(parsed[1], str) or parsed[0] != parsed[1]:
            return

        raise DaceSyntaxError(self, node,
                              f'Argument "{aname}" was defined as dace.compiletime but was not given a constant')

    def _parse_sdfg_call(self, funcname: str, func: Union[SDFG, SDFGConvertible], node: ast.Call):
        # Avoid import loops
        from dace.frontend.python.common import SDFGConvertible
        from dace.frontend.python.parser import DaceProgram

        if func is None:
            raise TypeError('Tried to parse a None function')
        if isinstance(func, SDFG):
            sdfg = copy.deepcopy(func)
            funcname = sdfg.name
            posargs = [(aname, self._parse_function_arg(arg)) for aname, arg in zip(sdfg.arg_names, node.args)]
            kwargs = [(arg.arg, self._parse_function_arg(arg.value)) for arg in node.keywords]
            args = posargs + kwargs
            required_args = [a for a in sdfg.arglist().keys() if a not in sdfg.symbols and not a.startswith('__return')]
            all_args = required_args
            closure_arrays = {}
            self.increment_progress()
        elif isinstance(func, SDFGConvertible) or self._has_sdfg(func):
            argnames, constant_args = func.__sdfg_signature__()
            posargs = [(aname, self._parse_function_arg(arg)) for aname, arg in zip(argnames, node.args)]
            kwargs = [(arg.arg, self._parse_function_arg(arg.value)) for arg in node.keywords]
            required_args = argnames
            args = posargs + kwargs

            # Check for proper constant arguments
            for aname, arg, parsed in zip(argnames, node.args, posargs):
                if aname in constant_args:
                    self._assert_arg_constant(node, aname, arg, parsed)
            for arg, parsed in zip(node.keywords, kwargs):
                if arg.arg in constant_args:
                    self._assert_arg_constant(node, arg.arg, arg.value, parsed)

            # fcopy = copy.copy(func)
            fcopy = func
            if hasattr(fcopy, 'global_vars'):
                fcopy.global_vars = {**self.globals, **func.global_vars}

            cnt = self.progress_count()
            try:
                fargs = tuple(self._eval_arg(arg) for _, arg in posargs)
                fkwargs = {k: self._eval_arg(arg) for k, arg in kwargs}

                if isinstance(fcopy, DaceProgram):
                    fcopy.signature = copy.deepcopy(func.signature)
                    sdfg = fcopy.to_sdfg(*fargs, **fkwargs, simplify=self.simplify, save=False)
                else:
                    sdfg = fcopy.__sdfg__(*fargs, **fkwargs)

                    # Filter out parsed/omitted arguments
                    posargs = [(k, v) for k, v in posargs if k in required_args]
                    kwargs = [(k, v) for k, v in kwargs if k in required_args]
                    args = posargs + kwargs

                # Handle parsing progress bar for non-dace-program SDFG convertibles
                if cnt == self.progress_count():
                    self.increment_progress()

            except Exception as ex:  # Parsing failure
                # If error should propagate outwards, do not try to parse as callback
                if getattr(ex, '__noskipcall__', False):
                    raise

                # If parsing fails in an auto-parsed context, exit silently
                if hasattr(node.func, 'oldnode'):
                    raise SkipCall
                else:
                    # Propagate error outwards
                    if Config.get_bool('frontend', 'raise_nested_parsing_errors'):
                        ex.__noskipcall__ = True
                    raise ex

            funcname = sdfg.name
            all_args = required_args
            # Try to promote args of kind `sym = scalar`
            args = [(a, self._parse_subscript_slice(v)) if a in sdfg.symbols and str(v) not in self.sdfg.symbols else
                    (a, v) for a, v in args]
            required_args = [k for k, _ in args if k in sdfg.arg_names]
            # Filter out constant and None-constant arguments
            req = sdfg.arglist().keys()
            args = [(k, v) for k, v in args if k not in constant_args and (v is not None or k in req)]

            # Handle nested closure
            closure_arrays = getattr(fcopy, '__sdfg_closure__', lambda *args: {})()
            closure_arrays.update({k: closure_arrays[v] for k, v in sdfg.callback_mapping.items()})
            for aname, arr in closure_arrays.items():
                if aname in sdfg.symbols:
                    outer_name = self.sdfg.find_new_symbol(aname)
                    self.sdfg.add_symbol(outer_name, sdfg.symbols[aname])
                    args.append((aname, outer_name))
                    required_args.append(aname)
                    self.nested_closure_arrays[outer_name] = (arr, sdfg.symbols[aname])
                    continue

                desc = data.create_datadescriptor(arr)
                if isinstance(desc, data.Scalar) and isinstance(desc.dtype, dtypes.callback):
                    # If the symbol is a callback, but is not used in the nested SDFG, skip it
                    continue

                outer_name = self.sdfg.add_datadesc(aname, desc, find_new_name=True)
                if not desc.transient:
                    self.nested_closure_arrays[outer_name] = (arr, desc)
                    # Add closure arrays as function arguments
                    args.append((aname, outer_name))
                    required_args.append(aname)
        else:
            raise DaceSyntaxError(self, node,
                                  'Unrecognized SDFG type "%s" in call to "%s"' % (type(func).__name__, funcname))

        # Avoid import loops
        from dace.frontend.python.parser import infer_symbols_from_datadescriptor

        # Map internal SDFG symbols by adding keyword arguments
        # symbols = set(sdfg.symbols.keys())
        symbols = sdfg.free_symbols
        try:
            mapping = infer_symbols_from_datadescriptor(
                sdfg, {k: self.sdfg.arrays[v]
                       for k, v in args if v in self.sdfg.arrays},
                set(sym.arg for sym in node.keywords if sym.arg in symbols))
        except ValueError as ex:
            raise DaceSyntaxError(self, node, str(ex))
        if len(mapping) == 0:  # Default to same-symbol mapping
            mapping = None

        # Add undefined symbols to required arguments
        if mapping:
            required_args.extend([sym for sym in symbols if sym not in mapping])
        else:
            required_args.extend(symbols)
        required_args = dtypes.deduplicate(required_args)

        # Argument checks
        for aname, arg in kwargs:
            # Skip explicit return values
            if aname.startswith('__return'):
                required_args.append(aname)
                continue
            if aname not in required_args and aname not in all_args:
                raise DaceSyntaxError(self, node, 'Invalid keyword argument "%s" in call to '
                                      '"%s"' % (aname, funcname))
        if len(args) != len(required_args):
            gargs = set(a[0] for a in args)
            if len(args) > len(required_args):
                extra = set(gargs) - set(required_args)
                raise DaceSyntaxError(
                    self, node, 'Argument number mismatch in'
                    ' call to "%s" (expected %d,'
                    ' got %d). Extra arguments provided: %s' % (funcname, len(required_args), len(args), extra))
            else:
                missing = set(required_args) - set(gargs)
                raise DaceSyntaxError(
                    self, node, 'Argument number mismatch in'
                    ' call to "%s" (expected %d,'
                    ' got %d). Missing arguments: %s' % (funcname, len(required_args), len(args), missing))

        # Remove newly-defined symbols from arguments
        if mapping is not None:
            symbols -= set(mapping.keys())
        # if len(symbols) > 0:
        #     mapping = mapping or {}
        # TODO: Why above the None fix was applied when there were symbols?
        mapping = mapping or {}
        args_to_remove = []
        for i, (aname, arg) in enumerate(args):
            if aname in symbols:
                args_to_remove.append(args[i])
                mapping[aname] = arg
        for arg in args_to_remove:
            args.remove(arg)

        # Change connector names
        updated_args = []
        arrays_before = list(sdfg.arrays.items())
        names_to_replace: Dict[str, str] = {}
        for i, (conn, arg) in enumerate(args):
            if (conn in self.scope_vars or conn in self.sdfg.arrays or conn in self.sdfg.symbols):
                if self.sdfg._temp_transients > sdfg._temp_transients:
                    new_conn = self.sdfg.temp_data_name()
                else:
                    new_conn = sdfg.temp_data_name()
                # warnings.warn("Renaming nested SDFG connector {c} to "
                #               "{n}".format(c=conn, n=new_conn))
                names_to_replace[conn] = new_conn
                updated_args.append((new_conn, arg))
                # Rename the connector's Views
                for arrname, array in arrays_before:
                    if (isinstance(array, data.View) and len(arrname) > len(conn)
                            and arrname[:len(conn) + 1] == f'{conn}_'):
                        new_name = f'{new_conn}{arrname[len(conn):]}'
                        names_to_replace[arrname] = new_name
            else:
                updated_args.append((conn, arg))
        args = updated_args

        # Change transient names
        arrays_before = list(sdfg.arrays.items())
        for arrname, array in arrays_before:
            if array.transient and arrname[:5] == '__tmp':
                if int(arrname[5:]) < self.sdfg._temp_transients:
                    if self.sdfg._temp_transients > sdfg._temp_transients:
                        new_name = self.sdfg.temp_data_name()
                    else:
                        new_name = sdfg.temp_data_name()
                    names_to_replace[arrname] = new_name
        self.sdfg._temp_transients = max(self.sdfg._temp_transients, sdfg._temp_transients)
        sdfg._temp_transients = self.sdfg._temp_transients
        replace_datadesc_names(sdfg, names_to_replace)

        # TODO: This workaround needs to be formalized (pass-by-assignment)
        slice_state = None
        output_slices = set()
        for arg in itertools.chain(node.args, [kw.value for kw in node.keywords]):
            if isinstance(arg, ast.Subscript):
                slice_state = self.last_state
                break

        # Make sure that any scope vars in the arguments are substituted
        # by an access.
        for i, (aname, arg) in enumerate(args):
            if not isinstance(arg, str) or arg not in self.sdfg.arrays:
                if isinstance(arg, str) and arg in self.scope_arrays:
                    # TODO: Do we need to do something with the sqz range?
                    newarg, _ = self._add_read_access(arg, subsets.Range.from_array(self.scope_arrays[arg]), node)
                else:
                    newarg = arg
                args[i] = (aname, newarg)

        state = self._add_state('call_%s_%d' % (funcname, node.lineno))
        argdict = {conn: Memlet.from_array(arg, self.sdfg.arrays[arg]) for conn, arg in args if arg in self.sdfg.arrays}
        # Handle scalar inputs to nested SDFG calls
        for conn, arg in args:
            if ((not isinstance(arg, str) or arg not in self.sdfg.arrays) and conn not in mapping.keys() | symbols):
                argdict[conn] = state.add_tasklet('scalar', {}, {conn},
                                                  '%s = %s' % (conn, arg),
                                                  debuginfo=self.current_lineinfo)

        # Handle scalar inputs that become symbols in the nested SDFG
        for sym, local in mapping.items():
            if isinstance(local, str) and local in self.sdfg.arrays:
                # Add assignment state and inter-state edge
                symassign_state = self.sdfg.add_state_before(state)
                isedge = self.sdfg.edges_between(symassign_state, state)[0]
                newsym = self.sdfg.find_new_symbol(f'sym_{local}')
                desc = self.sdfg.arrays[local]
                self.sdfg.add_symbol(newsym, desc.dtype)
                if isinstance(desc, data.Array):
                    isedge.data.assignments[newsym] = f'{local}[0]'
                else:
                    isedge.data.assignments[newsym] = local

                # Replace mapping with symbol
                mapping[sym] = newsym

        inputs = {k: v for k, v in argdict.items() if self._is_inputnode(sdfg, k)}
        outputs = {
            k: copy.deepcopy(v) if k in inputs else v
            for k, v in argdict.items() if self._is_outputnode(sdfg, k)
        }

        # Add closure to global inputs/outputs (e.g., if processed as part of a map)
        for arrname in closure_arrays.keys():
            if arrname not in names_to_replace:
                continue
            narrname = names_to_replace[arrname]

            if narrname in inputs:
                self.inputs[arrname] = (state, inputs[narrname], [])
            if narrname in outputs:
                self.outputs[arrname] = (state, outputs[narrname], [])

        # If an argument does not register as input nor as output,
        # put it in the inputs.
        # This may happen with input argument that are used to set
        # a promoted scalar.
        for k, v in argdict.items():
            if k not in inputs.keys() and k not in outputs.keys():
                inputs[k] = v
        # Unset parent inputs/read accesses that
        # turn out to be outputs/write accesses.
        for memlet in outputs.values():
            aname = memlet.data
            rng = memlet.subset
            access_value = (aname, rng)
            access_key = inverse_dict_lookup(self.accesses, access_value)
            # NOTE: `memlet in inputs.values()` doesn't work because
            # it only looks at the subset and not the data
            # isinput = memlet in inputs.values()
            isinput = False
            for other in inputs.values():
                if not isinstance(other, dace.Memlet):
                    continue
                if memlet == other and memlet.data == other.data:
                    isinput = True
                    break
            if access_key:
                # Delete read access and create write access and output
                vname = aname[:-1] + 'w'
                name, rng, atype = access_key
                if atype == 'r':
                    if not isinput:
                        del self.accesses[access_key]
                    access_value = self._add_write_access(name, rng, node, new_name=vname)
                    memlet.data = vname
                # Delete the old read descriptor
                if not isinput:
                    conn_used = False
                    for s in self.sdfg.nodes():
                        for n in s.data_nodes():
                            if n.data == aname:
                                conn_used = True
                                break
                        if conn_used:
                            break
                    if not conn_used:
                        del self.sdfg.arrays[aname]
            if not isinput and aname in self.inputs:
                # Delete input
                del self.inputs[aname]
            # Delete potential input slicing
            if not isinput and slice_state:
                for n in slice_state.nodes():
                    if isinstance(n, nodes.AccessNode) and n.data == aname:
                        for e in slice_state.in_edges(n):
                            sub = None
                            for s in itertools.chain(node.args, [kw.value for kw in node.keywords]):
                                if isinstance(s, ast.Subscript):
                                    if s.value.id == e.src.data:
                                        sub = s
                                        break
                            if not sub:
                                raise KeyError("Did not find output subscript")
                            output_slices.add((sub, ast.Name(id=aname)))
                            slice_state.remove_edge(e)
                            slice_state.remove_node(e.src)
                        slice_state.remove_node(n)
                        break

        # Add return values as additional outputs
        rets = []
        given_args = set(a for a, _ in args)
        for arrname, arr in sdfg.arrays.items():
            if (arrname.startswith('__return') and not arr.transient and arrname not in given_args):
                # Add a transient to the current SDFG
                new_arrname = '%s_ret_%d' % (sdfg.name, len(rets))
                newarr = copy.deepcopy(arr)
                newarr.transient = True

                # Substitute symbol mapping to get actual shape/strides
                if mapping is not None:
                    # Two-step replacement (N -> __dacesym_N --> mapping[N])
                    # to avoid clashes
                    symbolic.safe_replace(mapping, lambda m: sd.replace_properties_dict(newarr, m))

                new_arrname = self.sdfg.add_datadesc(new_arrname, newarr, find_new_name=True)

                # Create an output entry for the connectors
                outputs[arrname] = dace.Memlet.from_array(new_arrname, newarr)
                rets.append(new_arrname)

        # Update strides
        inv_mapping = {v: k for k, v in mapping.items() if symbolic.issymbolic(v) or isinstance(v, str)}
        for a, m in itertools.chain(inputs.items(), outputs.items()):
            # NOTE: This is more complicated than it should because we allow passing
            # arguments to a nested SDFG with incompatible shapes. For an example,
            # see 'tests/tranformations/redundant_reshape_views_test::test_inline_reshape_views_work'
            if not isinstance(m, Memlet):
                continue
            outer_data = self.sdfg.arrays[m.data]
            if outer_data.shape == (1, ):
                continue
            strides = tuple(outer_data.strides[i] for i, sz in enumerate(m.subset.size()) if sz != 1)
            if len(strides) == len(sdfg.arrays[a].shape):
                sdfg.arrays[a]._strides = strides
                if inv_mapping:
                    symbolic.safe_replace(inv_mapping, lambda m: sd.replace_properties_dict(sdfg.arrays[a], m))
            else:
                if strides and (strides[-1] != 1 or sdfg.arrays[a].strides[-1] != 1):
                    warnings.warn(f'Incompatible strides: inner {sdfg.arrays[a].strides} - outer {strides}')

        nsdfg = state.add_nested_sdfg(sdfg,
                                      self.sdfg,
                                      inputs.keys(),
                                      outputs.keys(),
                                      mapping,
                                      debuginfo=self.current_lineinfo)
        self._add_nested_symbols(nsdfg)
        inputs = {k: (state, v, set()) for k, v in inputs.items()}
        outputs = {k: (state, v, set()) for k, v in outputs.items()}
        self._add_dependencies(state, nsdfg, None, None, inputs, outputs)

        # If __pystate is detected within nested SDFG, map to local Python state
        if '__pystate' in sdfg.arrays:
            sdfg.arrays['__pystate'].transient = False
            self._connect_pystate(nsdfg, state)

        if output_slices:
            if len(rets) > 0:
                raise DaceSyntaxError(self, node, 'Both return values and output slices unsupported')

            assign_node = ast.Assign()
            targets = []
            value = []
            for t, v in output_slices:
                targets.append(t)
                value.append(v)
            assign_node = ast.Assign(targets=ast.Tuple(elts=targets),
                                     value=ast.Tuple(elts=value),
                                     lineno=node.lineno,
                                     col_offset=node.col_offset)
            assign_node = ast.fix_missing_locations(assign_node)
            return self._visit_assign(assign_node, assign_node.targets, None)

        # Return SDFG return values, if exist
        if len(rets) == 1:
            return rets[0]
        return rets

    def create_callback(self, node: ast.Call, create_graph=True):
        funcname = astutils.rname(node)
        if funcname not in self.closure.callbacks:
            raise DaceSyntaxError(f'Cannot find appropriate Python callback for {funcname}')
        func: Callable[..., Any]
        _, func, _ = self.closure.callbacks[funcname]

        # Infer the type of the function arguments and return value
        argtypes = []
        args = []
        outargs = []
        allargs = []
        kwargs = [kw.value for kw in node.keywords]
        for arg in itertools.chain(node.args, kwargs):
            parsed_args = self._parse_function_arg(arg)

            # Flatten literal arguments in call (will be unflattened in callback,
            # see ``flatten_callback`` in preprocessing)
            if isinstance(parsed_args, (list, tuple)):
                pass  # If already list or tuple, keep as-is
            elif isinstance(parsed_args, dict):
                # Keep dictionary entries in order of call
                parsed_args = list(parsed_args.values())
            else:  # If a standard argument
                parsed_args = [parsed_args]

            for parsed_arg in parsed_args:
                if parsed_arg in self.defined:
                    atype = self.defined[parsed_arg]
                    args.append(parsed_arg)
                    if isinstance(atype, data.Array):
                        outargs.append(parsed_arg)
                        allargs.append(f'__out_{parsed_arg}')
                    elif isinstance(atype, data.Scalar):
                        allargs.append(f'__in_{parsed_arg}')
                    else:
                        allargs.append(parsed_arg)
                else:
                    if isinstance(parsed_arg, StringLiteral):
                        # Special case for strings
                        parsed_arg = f'"{astutils.escape_string(parsed_arg.value)}"'
                        atype = data.Scalar(dtypes.string)
                    elif isinstance(parsed_arg, (Number, numpy.number, type(None))):
                        atype = data.create_datadescriptor(type(parsed_arg))
                    else:
                        atype = data.create_datadescriptor(parsed_arg)

                    allargs.append(parsed_arg)

                argtypes.append(atype)

        # Return type inference
        return_type = None

        # Get the parent node of this AST node
        parent_is_toplevel = True
        parent: ast.AST = None
        for anode in ast.walk(self.program_ast):
            if parent is not None:
                break
            for child in ast.iter_child_nodes(anode):
                if child is node:
                    parent = anode
                    parent_is_toplevel = getattr(anode, 'toplevel', False)
                    break
                if hasattr(child, 'func') and hasattr(child.func, 'oldnode'):
                    # Check if the AST node is part of a failed parse
                    if child.func.oldnode is node:
                        parent = anode
                        parent_is_toplevel = getattr(anode, 'toplevel', False)
                        break
        if parent is None:
            raise DaceSyntaxError(self, node, f'Cannot obtain parent AST node for callback "{funcname}"')

        # If the parent is a top level expression, the return value is unused
        if isinstance(parent, ast.Expr) and parent_is_toplevel:
            return_type = dtypes.typeclass(None)
        elif isinstance(parent, ast.AnnAssign):
            return_names = []
            # NOTE: Python doesn't currently allow multiple return values in
            # annotated assignments
            try:
                return_type = eval(astutils.unparse(parent.annotation), self.globals, self.defined)
            except:
                # TODO: Use a meaningful exception
                pass
            return_type = data.create_datadescriptor(return_type)
            aname, _ = self.sdfg.add_temp_transient_like(return_type)
            return_names = [aname]
            outargs.extend(return_names)
            allargs.extend([f'__out_{n}' for n in return_names])

        elif isinstance(parent, (ast.Assign, ast.AugAssign)):
            defined_vars = {**self.variables, **self.scope_vars}
            defined_arrays = {**self.sdfg.arrays, **self.scope_arrays}

            return_names = []
            return_type = []

            def parse_target(t: Union[ast.Name, ast.Subscript]):
                name = rname(t)
                if name in defined_vars:
                    tname = defined_vars[name]
                    tarr = defined_arrays[tname]
                    if isinstance(t, ast.Subscript):
                        dtype, shape = self.visit_Subscript(copy.deepcopy(t), True)
                        n, arr = self.sdfg.add_temp_transient(shape, dtype)
                    else:
                        if isinstance(tarr, data.Scalar):
                            n, arr = self.sdfg.add_temp_transient((1, ), tarr.dtype)
                        else:
                            n, arr = self.sdfg.add_temp_transient_like(tarr)
                elif name in self.annotated_types:
                    dtype = self.annotated_types[name]
                    if isinstance(dtype, data.Data):
                        n, arr = self.sdfg.add_temp_transient_like(dtype)
                    elif isinstance(dtype, dtypes.typeclass):
                        n, arr = self.sdfg.add_temp_transient((1, ), dtype)
                    else:
                        n, arr = None, None
                else:
                    n, arr = None, None
                return n, arr

            for target in parent.targets:
                if isinstance(target, ast.Tuple):
                    for actual_target in target.elts:
                        n, arr = parse_target(actual_target)
                        if not arr:
                            return_type = None
                            break
                        return_names.append(n)
                        return_type.append(arr)
                else:
                    n, arr = parse_target(target)
                    if not arr:
                        return_type = None
                        break
                    return_names.append(n)
                    return_type.append(arr)

            outargs.extend(return_names)
            allargs.extend([f'__out_{n}' for n in return_names])

        # TODO(later): A proper type/shape inference pass can uncover
        #              return values if in e.g., nested calls: f(g(a))

        # If not annotated, nor the array didn't exist,
        # raise a syntax error with an example of how to do it
        if return_type is None:
            raise DaceSyntaxError(
                self, node, f'Cannot infer return type of function call "{funcname}". '
                'To ensure that the return types can be inferred, try to '
                'extract the call to a separate statement and annotate the '
                'return values. For example:\n'
                '  a: dace.int32\n'
                '  b: dace.float64[N]\n'
                '  a, b = call(c, d)')

        # Create a matching callback symbol from function type
        if (not isinstance(return_type, (list, tuple)) and return_type == dtypes.typeclass(None)):
            return_type = None
        callback_type = dace.callback(return_type, *argtypes)

        if funcname not in self.sdfg.symbols:
            self.sdfg.add_symbol(funcname, callback_type)
        else:
            # If callback signature mismatches
            symtype = self.sdfg.symbols[funcname]
            if symtype != callback_type:
                new_funcname = self.sdfg.find_new_symbol(funcname)
                self.sdfg.add_symbol(new_funcname, callback_type)
                self.sdfg.callback_mapping[new_funcname] = funcname
                funcname = new_funcname

        # Create the graph that calls the callback
        if not create_graph:
            return []

        # Create a state with a tasklet and the right arguments
        self._add_state('callback_%d' % node.lineno)
        self.last_state.set_default_lineinfo(self.current_lineinfo)

        if callback_type.is_scalar_function() and len(callback_type.return_types) > 0:
            call_args = ', '.join(str(s) for s in allargs[:-1])
            tasklet = self.last_state.add_tasklet(f'callback_{node.lineno}', {f'__in_{name}'
                                                                              for name in args} | {'__istate'},
                                                  {f'__out_{name}'
                                                   for name in outargs} | {'__ostate'},
                                                  f'__out_{outargs[0]} = {funcname}({call_args})',
                                                  side_effects=True)
        else:
            call_args = ', '.join(str(s) for s in allargs)
            tasklet = self.last_state.add_tasklet(f'callback_{node.lineno}', {f'__in_{name}'
                                                                              for name in args} | {'__istate'},
                                                  {f'__out_{name}'
                                                   for name in outargs} | {'__ostate'},
                                                  f'{funcname}({call_args})',
                                                  side_effects=True)

        # Avoid cast of output pointers to scalars in code generation
        for cname in outargs:
            if (cname in self.sdfg.arrays and tuple(self.sdfg.arrays[cname].shape) == (1, )):
                tasklet._out_connectors[f'__out_{cname}'] = dtypes.pointer(self.sdfg.arrays[cname].dtype)

        # Setup arguments in graph
        for arg in dtypes.deduplicate(args):
            r = self.last_state.add_read(arg)
            self.last_state.add_edge(r, None, tasklet, f'__in_{arg}', Memlet(arg))

        for arg in dtypes.deduplicate(outargs):
            w = self.last_state.add_write(arg)
            self.last_state.add_edge(tasklet, f'__out_{arg}', w, None, Memlet(arg))

        # Connect Python state
        self._connect_pystate(tasklet, self.last_state, '__istate', '__ostate')

        if return_type is None:
            return []
        else:
            return return_names

    def _connect_pystate(self,
                         tasklet: nodes.CodeNode,
                         state: SDFGState,
                         inp_conn: str = '__pystate',
                         out_conn: str = '__pystate',
                         arr_name: str = '__pystate'):
        '''
        Create and connect a __pystate variable that blocks reordering
        optimizations to a given tasklet.
        '''
        if arr_name not in self.sdfg.arrays:
            self.sdfg.add_scalar(arr_name, dace.int32, transient=True)
        rs = state.add_read(arr_name)
        ws = state.add_write(arr_name)
        tasklet.add_in_connector(inp_conn, dace.int32, force=True)
        state.add_edge(rs, None, tasklet, inp_conn, Memlet(arr_name))
        tasklet.add_out_connector(out_conn, dace.int32, force=True)
        state.add_edge(tasklet, out_conn, ws, None, Memlet(arr_name))

    def visit_Call(self, node: ast.Call, create_callbacks=False):
        func = None
        funcname = None
        # If the call directly refers to an SDFG or dace-compatible program
        if isinstance(node.func, ast.Num):
            if self._has_sdfg(node.func.n):
                func = node.func.n
        elif isinstance(node.func, ast.Constant):
            if self._has_sdfg(node.func.value):
                func = node.func.value

        if func is None:
            funcname = rname(node)
            # Check if the function exists as an SDFG in a different module
            modname = until(funcname, '.')
            if ('.' in funcname and len(modname) > 0 and modname in self.globals
                    and dtypes.ismodule(self.globals[modname])):
                try:
                    func = getattr(self.globals[modname], funcname[len(modname) + 1:])
                except AttributeError:
                    func = None

                # Not an SDFG, ignore (might be a recognized function, see below)
                if not self._has_sdfg(func):
                    func = None
                else:
                    # An SDFG, replace dots in name with underscores
                    funcname = funcname.replace('.', '_')

            # If the function is a callable object
            elif funcname in self.globals and callable(self.globals[funcname]):
                fobj = self.globals[funcname]
                fcall = getattr(fobj, '__call__', False)
                if self._has_sdfg(fcall):
                    func = fcall
                    funcname = fcall.name
                elif isinstance(fobj, numpy.ufunc):
                    modname = 'numpy'
                    funcname = f'numpy.{fobj.__name__}'
                # Try to evaluate function directly
                elif (callable(fobj) and hasattr(fobj, '__module__') and hasattr(fobj, '__name__')):
                    module = fobj.__module__
                    if (module is None or module == str.__class__.__module__ or module == '__main__'):
                        candidate = fobj.__name__
                    else:
                        candidate = fobj.__module__ + '.' + fobj.__name__

                    if oprepo.Replacements.get(candidate) is not None:
                        funcname = candidate

        # If the function exists as a global SDFG or @dace.program, use it
        if func is not None:
            try:
                return self._parse_sdfg_call(funcname, func, node)
            except SkipCall as ex:
                # Re-parse call with non-parsed information, trying
                # to create callbacks instead
                try:
                    return self.visit_Call(node.func.oldnode, create_callbacks=True)
                except Exception:  # Anything could happen here
                    # Raise original exception instead
                    raise ex.__context__

        # Set arguments
        args = []

        # NumPy ufunc support
        found_ufunc = False
        if modname == "numpy" and len(funcname) > 6:
            name = funcname[len(modname) + 1:]
            npfuncname = until(name, '.')
            func = getattr(self.globals[modname], npfuncname)
            if isinstance(func, numpy.ufunc):
                ufunc_name = npfuncname
                if len(funcname) > len(modname) + len(npfuncname) + 1:
                    method_name = funcname[len(modname) + len(npfuncname) + 2:]
                else:
                    method_name = None
                func = oprepo.Replacements.get_ufunc(method_name)
                if ufunc_name in replacements.ufuncs.keys() and func:
                    found_ufunc = True

        # Check if this is a method called on an object
        if ('.' in funcname and len(modname) > 0 and modname in self.defined):
            methodname = funcname[len(modname) + 1:]
            cls = type(self.defined[modname])
            classname = cls.__name__
            func = oprepo.Replacements.get_method(cls, methodname)
            if func is None:
                nm = rname(node)
                if create_callbacks and nm in self.closure.callbacks:
                    warnings.warn('Performance warning: Automatically creating '
                                  f'callback to Python interpreter from method "{funcname}" '
                                  f'in class "{classname}". If you would like to know why '
                                  'parsing failed, please place a @dace.method decorator on the method. '
                                  'If a DaCe method cannot be provided (for example, due to '
                                  'recursion), register a replacement through '
                                  '"dace.frontend.common.op_repository".')
                    return self.create_callback(node)
                raise DaceSyntaxError(self, node,
                                      'Method "%s" is not registered for object type "%s"' % (methodname, classname))
            # Add object as first argument
            if modname in self.variables.keys():
                arg = self.variables[modname]
            else:
                arg = self.scope_vars[modname]
            args.append(arg)
        # Otherwise, try to find a default implementation for the SDFG
        elif not found_ufunc:
            func = oprepo.Replacements.get(funcname)
            if func is None:
                nm = rname(node)
                if nm in self.closure.callbacks:
                    warnings.warn('Performance warning: Automatically creating '
                                  f'callback to Python interpreter from method "{funcname}". '
                                  f'If you would like to know why parsing failed, please '
                                  'place a @dace.program decorator on the function. '
                                  'If a DaCe function cannot be provided (for example, due to '
                                  'recursion), register a replacement through '
                                  '"dace.frontend.common.op_repository".')
                    return self.create_callback(node)
                raise DaceSyntaxError(self, node, 'Function "%s" is not registered with an SDFG '
                                      'implementation' % funcname)

        # NOTE: Temporary fix for MPI library-node replacements
        # Parsing the arguments with `_parse_function_arg` will generate
        # slices even for the output arguments.
        # We make a special exception for MPI calls (`dace.comm` namespace)
        # and we pass instead the array names and the ranges accessed.
        # The replacement functions are responsible for generating the correct
        # subgraph/memlets.
        if funcname.startswith("dace.comm"):
            mpi_args = []
            for arg in node.args:
                # We are only looking for subscripts on arrays of the current SDFG.
                # If it is not a subscript, then we just pass the array pointer directly.
                # If it is not an array of the current SDFG, then the normal
                # argument parsing will create a connector, i.e. a pointer.
                if (isinstance(arg, ast.Subscript) and
                    (rname(arg) in self.sdfg.arrays.keys() or
                     (rname(arg) in self.variables.keys() and self.variables[rname(arg)] in self.sdfg.arrays.keys()))):
                    arg.slice = self.visit(arg.slice)
                    expr: MemletExpr = ParseMemlet(self, {**self.sdfg.arrays, **self.defined}, arg)
                    if isinstance(expr.subset, subsets.Indices):
                        expr.subset = subsets.Range.from_indices(expr.subset)
                    name = rname(arg)
                    if name in self.variables.keys():
                        name = self.variables[name]
                    mpi_args.append((name, expr.subset))
                else:
                    mpi_args.append(self._parse_function_arg(arg))
            args.extend(mpi_args)
        else:
            args.extend([self._parse_function_arg(arg) for arg in node.args])
        keywords = {arg.arg: self._parse_function_arg(arg.value) for arg in node.keywords}

        self._add_state('call_%d' % node.lineno)
        self.last_state.set_default_lineinfo(self.current_lineinfo)

        if found_ufunc:
            result = func(self, node, self.sdfg, self.last_state, ufunc_name, args, keywords)
        else:
            result = func(self, self.sdfg, self.last_state, *args, **keywords)

        self.last_state.set_default_lineinfo(None)

        if isinstance(result, tuple) and type(result[0]) is nested_call.NestedCall:
            self.last_state = result[0].last_state
            result = result[1]

        if not isinstance(result, (tuple, list)):
            return [result]
        return result

    # Used for memlet expressions outside of tasklets, otherwise ignored
    def visit_TopLevelExpr(self, node: ast.Expr):
        if isinstance(node.value, ast.BinOp):
            # Add two access nodes and a memlet (the arrays must already exist)
            if isinstance(node.value.op, ast.LShift):
                src = node.value.right
                dst = node.value.left
            elif isinstance(node.value.op, ast.RShift):
                src = node.value.left
                dst = node.value.right
            else:
                # Top-level binary operator that is not a memlet, does nothing
                self.generic_visit(node)
                return

            # Create an edge between the two data descriptors
            state = self._add_state('globalmemlet_%d' % node.lineno)
            src_expr = ParseMemlet(self, self.defined, src)
            dst_expr = ParseMemlet(self, self.defined, dst)
            if isinstance(src_expr.subset, subsets.Indices):
                src_expr.subset = subsets.Range.from_indices(src_expr.subset)
            if isinstance(dst_expr.subset, subsets.Indices):
                dst_expr.subset = subsets.Range.from_indices(dst_expr.subset)
            if src_expr.arrdims or dst_expr.arrdims:
                raise NotImplementedError('Copying with array indices only allowed through assignment '
                                          'expressions ("A[...] = B[...]")')
            src_name = src_expr.name
            src_rng = None
            if src_name not in self.sdfg.arrays:
                src_name, src_rng = self._add_read_access(src_name, src_expr.subset, None)
            dst_name = dst_expr.name
            dst_rng = None
            if dst_name not in self.sdfg.arrays:
                dst_name, dst_rng = self._add_write_access(dst_name, dst_expr.subset, None)

            rnode = state.add_read(src_name, debuginfo=self.current_lineinfo)
            wnode = state.add_write(dst_name, debuginfo=self.current_lineinfo)
            if isinstance(self.sdfg.arrays[dst_name], data.Stream):
                dst_rng = dst_rng or subsets.Range.from_array(self.sdfg.arrays[dst_name])
                mem = Memlet.simple(dst_name, dst_rng, num_accesses=dst_expr.accesses, wcr_str=dst_expr.wcr)
            else:
                src_rng = src_rng or subsets.Range.from_array(self.sdfg.arrays[src_name])
                mem = Memlet.simple(src_name, src_rng, num_accesses=src_expr.accesses, wcr_str=dst_expr.wcr)
            state.add_nedge(rnode, wnode, mem)
            return

        # Calling reduction or other SDFGs / functions
        elif isinstance(node.value, ast.Call):
            # Handles reduction and calling other SDFGs / DaCe programs
            # self._add_state('call_%d' % node.lineno)
            self.visit_Call(node.value)
            return

        elif (sys.version_info.major == 3 and sys.version_info.minor >= 8 and isinstance(node.value, ast.NamedExpr)):
            self.visit_NamedExpr(node.value)
            return

        self.generic_visit(node)

    def visit_Return(self, node: ast.Return):
        # Modify node value to become an expression
        new_node = ast.copy_location(ast.Expr(value=node.value), node)

        # Return values can either be tuples or a single object
        if isinstance(node.value, (ast.Tuple, ast.List)):
            ast_tuple = ast.copy_location(
                ast.parse('(%s,)' % ','.join('__return_%d' % i for i in range(len(node.value.elts)))).body[0].value,
                node)
            self._visit_assign(new_node, ast_tuple, None, is_return=True)
        else:
            ast_name = ast.copy_location(ast.Name(id='__return'), node)
            self._visit_assign(new_node, ast_name, None, is_return=True)

    def visit_With(self, node, is_async=False):
        # "with dace.tasklet" syntax
        if len(node.items) == 1:
            dec = node.items[0].context_expr
            funcname = rname(dec)
            if funcname == 'dace.tasklet':
                # Parse as tasklet
                state = self._add_state('with_%d' % node.lineno)

                # Parse tasklet name
                namelist = self.name.split('_')
                if len(namelist) > 2:  # Remove trailing line and column number
                    name = '_'.join(namelist[:-2])
                else:
                    name = self.name

                tasklet, inputs, outputs, sdfg_inp, sdfg_out = \
                    self._parse_tasklet(state, node, name)

                # Add memlets
                inputs = {k: (state, v, set()) for k, v in inputs.items()}
                outputs = {k: (state, v, set()) for k, v in outputs.items()}
                self._add_dependencies(state, tasklet, None, None, inputs, outputs)
                self.inputs.update({k: (state, *v) for k, v in sdfg_inp.items()})
                self.outputs.update({k: (state, *v) for k, v in sdfg_out.items()})
                return

        raise DaceSyntaxError(self, node, 'General "with" statements disallowed in DaCe programs')

    def visit_AsyncWith(self, node):
        return self.visit_With(node, is_async=True)

    def _visitname(self, name: str, node: ast.AST):
        if isinstance(name, (sympy.Symbol, symbolic.symbol)):
            name = str(name)
        elif symbolic.issymbolic(name, self.sdfg.constants):
            raise TypeError('Symbolic expression found instead of variable name')

        if not isinstance(name, str):
            return name

        # First, if it is defined in the parser, use the definition
        if name in self.variables:
            return self.variables[name]

        # TODO: Why if the following code-block is moved after the code-block
        # looking for `name` in `self.sdfg.symbols`, a lot of tests break?
        # If an allowed global, use directly
        if name in self.globals:
            result = inner_eval_ast(self.globals, node)
            # If a symbol, add to symbols
            if (isinstance(result, symbolic.symbol) and name not in self.sdfg.symbols.keys()):
                self.sdfg.add_symbol(result.name, result.dtype)
            return result

        if name in self.sdfg.arrays:
            return name

        if name in self.sdfg.symbols:
            return name

        if name not in self.scope_vars:
            raise DaceSyntaxError(self, node, 'Use of undefined variable "%s"' % name)
        rname = self.scope_vars[name]
        if rname in self.scope_arrays:
            rng = subsets.Range.from_array(self.scope_arrays[rname])
            rname, _ = self._add_read_access(rname, rng, node)
        return rname

    #### Visitors that return arrays
    def visit_Str(self, node: ast.Str):
        # A string constant returns a string literal
        return StringLiteral(node.s)

    def visit_Bytes(self, node: ast.Bytes):
        # A bytes constant returns a string literal
        return StringLiteral(node.s)

    def visit_Num(self, node: ast.Num):
        if isinstance(node.n, bool):
            return dace.bool_(node.n)
        if isinstance(node.n, (int, float, complex)):
            return dtypes.DTYPE_TO_TYPECLASS[type(node.n)](node.n)
        return node.n

    def visit_Constant(self, node: ast.Constant):
        if isinstance(node.value, bool):
            return dace.bool_(node.value)
        if isinstance(node.value, (int, float, complex)):
            return dtypes.DTYPE_TO_TYPECLASS[type(node.value)](node.value)
        if isinstance(node.value, (str, bytes)):
            return StringLiteral(node.value)
        return node.value

    def visit_Name(self, node: ast.Name):
        # If visiting a name, check if it is a defined variable or a global
        return self._visitname(node.id, node)

    def visit_NameConstant(self, node: ast.NameConstant):
        return self.visit_Constant(node)

    def visit_Attribute(self, node: ast.Attribute):
        # If visiting an attribute, return attribute value if it's of an array or global
        name = until(astutils.unparse(node), '.')
        result = self._visitname(name, node)
        if isinstance(result, str) and result in self.sdfg.arrays:
            arr = self.sdfg.arrays[result]
        elif isinstance(result, str) and result in self.scope_arrays:
            arr = self.scope_arrays[result]
        else:
            return result

        # Try to find sub-SDFG attribute
        func = oprepo.Replacements.get_attribute(type(arr), node.attr)
        if func is not None:
            return func(self, self.sdfg, self.last_state, result)

        # Otherwise, try to find compile-time attribute (such as shape)
        try:
            return getattr(arr, node.attr)
        except KeyError:
            return result

    def visit_List(self, node: ast.List):
        # Recursively loop over elements
        return [self.visit(a) for a in node.elts]

    def visit_Tuple(self, node: ast.Tuple):
        # Recursively loop over elements
        return tuple(self.visit(a) for a in node.elts)

    def visit_Set(self, node: ast.Set):
        # Recursively loop over elements
        return set(self.visit(a) for a in node.elts)

    def visit_Dict(self, node: ast.Dict):
        # Recursively loop over elements and return an ordered dictionary (for callback consistency)
        return OrderedDict([(self.visit(k), self.visit(v)) for k, v in zip(node.keys, node.values)])

    def visit_Lambda(self, node: ast.Lambda):
        # Return a string representation of the function
        return astutils.unparse(node)

    ############################################################

    def _gettype(self, opnode: ast.AST) -> List[Tuple[str, str]]:
        """ Returns an operand and its type as a 2-tuple of strings. """
        if isinstance(opnode, ast.AST):
            operands = self.visit(opnode)
        else:
            operands = opnode

        if isinstance(operands, (list, tuple)):
            if len(operands) == 0:
                raise DaceSyntaxError(self, opnode, 'Operand has no return value')
        else:
            operands = [operands]

        result = []
        for operand in operands:
            if isinstance(operand, str) and operand in self.sdfg.arrays:
                result.append((operand, type(self.sdfg.arrays[operand])))
            elif isinstance(operand, str) and operand in self.scope_arrays:
                result.append((operand, type(self.scope_arrays[operand])))
            elif isinstance(operand, tuple(dtypes.DTYPE_TO_TYPECLASS.keys())):
                if isinstance(operand, (bool, numpy.bool_)):
                    result.append((operand, 'BoolConstant'))
                else:
                    result.append((operand, 'NumConstant'))
            elif isinstance(operand, sympy.Basic):
                result.append((operand, 'symbol'))
            else:
                result.append((operand, type(operand)))

        return result

    def _visit_op(self, node: Union[ast.UnaryOp, ast.BinOp, ast.BoolOp], op1: ast.AST, op2: ast.AST):
        opname = None
        try:
            opname = type(node.op).__name__
        except:
            pass

        # Parse operands
        op1_parsed = self._gettype(op1)
        if len(op1_parsed) > 1:
            raise DaceSyntaxError(self, op1, 'Operand cannot be a tuple')
        operand1, op1type = op1_parsed[0]
        if op2 is not None:
            op2_parsed = self._gettype(op2)
            if len(op2_parsed) > 1:
                raise DaceSyntaxError(self, op2, 'Operand cannot be a tuple')
            operand2, op2type = op2_parsed[0]
        else:
            operand2, op2type = None, None

        func = oprepo.Replacements.getop(op1type, opname, otherclass=op2type)
        if func is None:
            # Check for SDFG as fallback
            func = oprepo.Replacements.getop(op1type, opname, otherclass=op2type)
            if func is None:
                op1name = getattr(op1type, '__name__', op1type)
                op2name = getattr(op2type, '__name__', op2type)
                raise DaceSyntaxError(self, node, f'Operator {opname} is not defined for types {op1name} and {op2name}')

        self._add_state('%s_%d' % (type(node).__name__, node.lineno))
        self.last_state.set_default_lineinfo(self.current_lineinfo)
        try:
            result = func(self, self.sdfg, self.last_state, operand1, operand2)
        except SyntaxError as ex:
            raise DaceSyntaxError(self, node, str(ex))
        if not isinstance(result, (list, tuple)):
            results = [result]
        else:
            results = result
        for r in results:
            if isinstance(r, str) and r in self.sdfg.arrays:
                if r in self.variables.keys():
                    raise DaceSyntaxError(self, node, "Variable {v} has been already defined".format(v=r))
                self.variables[r] = r

        self.last_state.set_default_lineinfo(None)

        return result

    def visit_UnaryOp(self, node: ast.UnaryOp):
        return self._visit_op(node, node.operand, None)

    def visit_BinOp(self, node: ast.BinOp):
        return self._visit_op(node, node.left, node.right)

    def visit_BoolOp(self, node: ast.BoolOp):
        last = node.values[0]
        # Syntax of BoolOp is a list of values, we parse left to right
        for i in range(1, len(node.values)):
            last = self._visit_op(node, last, node.values[i])
        return last

    def visit_Compare(self, node: ast.Compare):
        if len(node.ops) > 1 or len(node.comparators) > 1:
            raise NotImplementedError
        binop_node = ast.BinOp(node.left,
                               node.ops[0],
                               node.comparators[0],
                               lineno=node.lineno,
                               col_offset=node.col_offset)
        return self.visit_BinOp(binop_node)

    def _add_read_slice(self, array: str, node: ast.Subscript, expr: MemletExpr):

        arrobj = self.sdfg.arrays[array]

        # Consider array dims (rhs expression)
        has_array_indirection = False
        for dim, arrname in expr.arrdims.items():
            # Boolean arrays only allowed as lhs
            if (isinstance(arrname, str) and self.sdfg.arrays[arrname].dtype == dtypes.bool):
                raise IndexError('Boolean array indexing is only supported for '
                                 'assignment targets (e.g., "A[A > 5] += 1")')
            has_array_indirection = True

        # Add slicing state
        self._add_state('slice_%s_%d' % (array, node.lineno))
        if has_array_indirection:
            # Make copy slicing state
            rnode = self.last_state.add_read(array, debuginfo=self.current_lineinfo)
            return self._array_indirection_subgraph(rnode, expr)
        else:
            is_index = False
            if isinstance(expr.subset, subsets.Indices):
                is_index = True
                other_subset = subsets.Range([(i, i, 1) for i in expr.subset])
            else:
                other_subset = copy.deepcopy(expr.subset)
            strides = list(arrobj.strides)

            # Make new axes and squeeze for scalar subsets (as per numpy behavior)
            # For example: A[0, np.newaxis, 5:7] results in a 1x2 ndarray
            new_axes = []
            if expr.new_axes:
                new_axes = other_subset.unsqueeze(expr.new_axes)
                for i in new_axes:
                    strides.insert(i, 1)
            length = len(other_subset)
            nsqz = other_subset.squeeze(ignore_indices=new_axes)
            sqz = [i for i in range(length) if i not in nsqz]
            for i in reversed(sqz):
                strides.pop(i)
            if not strides:
                strides = None

            if is_index:
                tmp = self.sdfg.temp_data_name()
                tmp, tmparr = self.sdfg.add_scalar(tmp, arrobj.dtype, arrobj.storage, transient=True)
            else:
                tmp, tmparr = self.sdfg.add_view(array,
                                                 other_subset.size(),
                                                 arrobj.dtype,
                                                 storage=arrobj.storage,
                                                 strides=strides,
                                                 find_new_name=True)
                self.views[tmp] = (array,
                                   Memlet(f'{array}[{expr.subset}]->{other_subset}', volume=expr.accesses,
                                          wcr=expr.wcr))
            self.variables[tmp] = tmp
            if not isinstance(tmparr, data.View):
                rnode = self.last_state.add_read(array, debuginfo=self.current_lineinfo)
                wnode = self.last_state.add_write(tmp, debuginfo=self.current_lineinfo)
                self.last_state.add_nedge(
                    rnode, wnode, Memlet(f'{array}[{expr.subset}]->{other_subset}', volume=expr.accesses, wcr=expr.wcr))
            return tmp

    def _parse_subscript_slice(self,
                               s: ast.AST,
                               multidim: bool = False) -> Union[Any, Tuple[Union[Any, str, symbolic.symbol]]]:
        """ Parses the slice attribute of an ast.Subscript node.
            Scalar data are promoted to symbols.
        """

        def _promote(node: ast.AST) -> Union[Any, str, symbolic.symbol]:
            node_str = astutils.unparse(node)
            sym = None
            if node_str in self.indirections:
                sym = self.indirections[node_str]
            if isinstance(node, str):
                scalar = node_str
            else:
                scalar = self.visit(node)
            if isinstance(scalar, str) and scalar in self.sdfg.arrays:
                desc = self.sdfg.arrays[scalar]
                if isinstance(desc, data.Scalar):
                    if not sym:
                        sym = dace.symbol(f'__sym_{scalar}', dtype=desc.dtype)
                        self.indirections[node_str] = sym
                        try:
                            self.sdfg.add_symbol(f'__sym_{scalar}', desc.dtype)
                        except FileExistsError:
                            # NOTE: By design, it is possible to try here to add an already existing symbol even if
                            # `not sym` returns True. This exception is benign.
                            pass
                    state = self._add_state(f'promote_{scalar}_to_{str(sym)}')
                    edge = self.sdfg.in_edges(state)[0]
                    edge.data.assignments = {str(sym): scalar}
                    return sym
            return scalar

        if isinstance(s, (Number, bool, numpy.bool_, sympy.Basic)):
            res = s
        elif isinstance(s, ast.Constant):  # 1D index (since Python 3.9)
            # Special case for Python slice objects
            if isinstance(s.value, slice):
                res = self.visit(s)
            else:
                res = self._visit_ast_or_value(s)
        elif isinstance(s, ast.Index):
            res = self._parse_subscript_slice(s.value)
        elif isinstance(s, ast.Slice):
            lower = s.lower
            if isinstance(lower, ast.AST):
                lower = _promote(lower)
            upper = s.upper
            if isinstance(upper, ast.AST):
                upper = _promote(upper)
            step = s.step
            if isinstance(step, ast.AST):
                step = _promote(step)
            if multidim:
                res = (lower, upper, step)
            else:
                res = ((lower, upper, step), )
        elif isinstance(s, ast.Tuple):
            res = tuple(self._parse_subscript_slice(d, multidim=True) for d in s.elts)
        elif isinstance(s, ast.ExtSlice):
            res = tuple(self._parse_subscript_slice(d, multidim=True) for d in s.dims)
        else:
            res = _promote(s)
        # Unpack tuple of a single Python slice object
        if (isinstance(res, (list, tuple)) and len(res) == 1 and isinstance(res[0], slice)):
            res = res[0]
        return res

    ### Subscript (slicing) handling
    def visit_Subscript(self, node: ast.Subscript, inference: bool = False):

        if self.nested:

            defined_vars = {**self.variables, **self.scope_vars}
            defined_arrays = {**self.sdfg.arrays, **self.scope_arrays, **self.defined}

            name = rname(node)
            true_name = defined_vars[name]

            # If this subscript originates from an external array, create the
            # subset in the edge going to the connector, as well as a local
            # reference to the subset
            if (true_name not in self.sdfg.arrays and isinstance(node.value, ast.Name)):
                true_node = copy.deepcopy(node)
                true_node.value.id = true_name

                # Visit slice contents
                nslice = self._parse_subscript_slice(node.slice)

                # Try to construct memlet from subscript
                expr: MemletExpr = ParseMemlet(self, defined_arrays, true_node, nslice)
                rng = expr.subset
                if isinstance(rng, subsets.Indices):
                    rng = subsets.Range.from_indices(rng)
                if inference:
                    rng.offset(rng, True)
                    return self.sdfg.arrays[true_name].dtype, rng.size()
                new_name, new_rng = self._add_read_access(name, rng, node)
                new_arr = self.sdfg.arrays[new_name]
                full_rng = subsets.Range.from_array(new_arr)
                if new_rng.ranges == full_rng.ranges:
                    return new_name
                else:
                    new_name, _ = self.make_slice(new_name, new_rng)
                    return new_name

        # Obtain array/tuple
        node_parsed = self._gettype(node.value)

        if len(node_parsed) > 1:
            # If the value is a tuple of constants (e.g., array.shape) and the
            # slice is constant, return the value itself
            nslice = self.visit(node.slice)
            if isinstance(nslice, (ast.Index, Number)):
                if isinstance(nslice, ast.Index):
                    v = self._parse_value(nslice.value)
                else:
                    v = nslice
                try:
                    value, valtype = node_parsed[int(v)]
                    return value
                except (TypeError, ValueError):
                    pass  # Passthrough to exception

            raise DaceSyntaxError(self, node.value, 'Subscripted object cannot be a tuple')
        array, arrtype = node_parsed[0]
        if arrtype == 'str' or arrtype in dtypes._CTYPES:
            raise DaceSyntaxError(self, node, 'Type "%s" cannot be sliced' % arrtype)
        if arrtype == 'NumConstant':
            return array

        # Visit slice contents
        # TODO: Maybe we actually want to do scalar promotion even in inference
        # mode
        nslice = self._parse_subscript_slice(node.slice)

        # Try to construct memlet from subscript
        node.value = ast.Name(id=array)
        expr: MemletExpr = ParseMemlet(self, {**self.sdfg.arrays, **self.defined}, node, nslice)

        if inference:
            rng = expr.subset
            rng.offset(rng, True)
            return self.sdfg.arrays[array].dtype, rng.size()

        return self._add_read_slice(array, node, expr)

    def _visit_ast_or_value(self, node: ast.AST) -> Any:
        result = self.visit(node)
        newnode = None
        if result is None:
            return node
        if isinstance(result, (list, tuple)):
            res_num = len(result)
        else:
            res_num = 1
            result = [result]
        out = []
        for i, r in enumerate(result):
            if isinstance(r, ast.AST):
                newnode = r
            elif isinstance(r, (Number, numpy.bool_)):
                # Compatibility check since Python changed their AST nodes
                if sys.version_info >= (3, 8):
                    newnode = ast.Constant(value=r, kind='')
                else:
                    newnode = ast.Num(n=r)
            else:
                newnode = ast.Name(id=r)
            ast.copy_location(newnode, node)
            out.append(newnode)
        if res_num == 1:
            out = out[0]
        return out

    def visit_Index(self, node: ast.Index) -> Any:
        if isinstance(node.value, ast.Tuple):
            for i, elt in enumerate(node.value.elts):
                node.value.elts[i] = self._visit_ast_or_value(elt)
            return node
        node.value = self._visit_ast_or_value(node.value)
        return node

    def visit_ExtSlice(self, node: ast.ExtSlice) -> Any:
        for i, dim in enumerate(node.dims):
            node.dims[i] = self._visit_ast_or_value(dim)

        return node

    def make_slice(self, arrname: str, rng: subsets.Range):

        array = arrname
        arrobj = self.sdfg.arrays[arrname]

        # Add slicing state
        # TODO: naming issue, we don't have the linenumber here
        self._add_state('slice_%s' % (array))
        rnode = self.last_state.add_read(array, debuginfo=self.current_lineinfo)
        other_subset = copy.deepcopy(rng)
        other_subset.squeeze()
        if _subset_has_indirection(rng, self):
            memlet = Memlet.simple(array, rng)
            tmp = self.sdfg.temp_data_name()
            tmp = add_indirection_subgraph(self.sdfg, self.last_state, rnode, None, memlet, tmp, self)
        else:
            tmp, tmparr = self.sdfg.add_temp_transient(other_subset.size(), arrobj.dtype, arrobj.storage)
            wnode = self.last_state.add_write(tmp, debuginfo=self.current_lineinfo)
            self.last_state.add_nedge(
                rnode, wnode, Memlet.simple(array, rng, num_accesses=rng.num_elements(), other_subset_str=other_subset))
        return tmp, other_subset

    def _array_indirection_subgraph(self, rnode: nodes.AccessNode, expr: MemletExpr) -> str:
        aname = rnode.data
        idesc = self.sdfg.arrays[aname]

        if expr.new_axes:
            # NOTE: Matching behavior with numpy would be to append all new
            # axes in the end
            raise IndexError('New axes unsupported when array indices are used')

        # Create output shape dimensions based on the sizes of the arrays
        output_shape = None
        constant_indices: Dict[int, str] = {}
        for i, arrname in expr.arrdims.items():
            if isinstance(arrname, str):  # Array or constant
                if arrname in self.sdfg.arrays:
                    desc = self.sdfg.arrays[arrname]
                elif arrname in self.sdfg.constants:
                    desc = self.sdfg.constants[arrname]
                    constant_indices[i] = arrname
                else:
                    raise NameError(f'Array "{arrname}" used in indexing "{aname}" not found')
                shape = desc.shape
            else:  # Literal list or tuple, add as constant and use shape
                arrname = [v if isinstance(v, Number) else self._parse_value(v) for v in arrname]
                carr = numpy.array(arrname, dtype=dtypes.typeclass(int).type)
                cname = self.sdfg.find_new_constant(f'__ind{i}_{aname}')
                self.sdfg.add_constant(cname, carr)
                constant_indices[i] = cname
                shape = carr.shape

            if output_shape is not None and tuple(shape) != output_shape:
                raise IndexError(f'Mismatch in array index shapes in access of '
                                 f'"{aname}": {arrname} (shape {shape}) '
                                 f'does not match existing shape {output_shape}')
            elif output_shape is None:
                output_shape = tuple(shape)

        # Check subset shapes for matching the array shapes
        input_index = []
        i0 = symbolic.pystr_to_symbolic('__i0')
        for i, elem in enumerate(expr.subset.size()):
            if i in expr.arrdims:
                input_index.append((0, elem - 1, 1))
                continue
            if len(output_shape) > 1:
                raise IndexError('Combining multidimensional array indices and '
                                 'numeric subsets is unsupported (array '
                                 f'"{aname}").')
            if (elem, ) != output_shape:
                # TODO(later): Properly broadcast multiple (and missing) shapes
                raise IndexError(f'Mismatch in array index shapes in access of '
                                 f'"{aname}": Subset {expr.subset[i]} '
                                 f'does not match existing shape {output_shape}')

            # Since there can only be one-dimensional outputs if arrays and
            # subsets are both involved, express memlet as a function of _i0
            rb, _, rs = expr.subset[i]
            input_index.append((rb + i0 * rs, rb + i0 * rs, 1))

        outname, _ = self.sdfg.add_temp_transient(output_shape, idesc.dtype)

        # Make slice subgraph - input shape dimensions are len(expr.subset) and
        # output shape dimensions are len(output_shape)

        # Make map with output shape
        state: SDFGState = self.last_state
        wnode = state.add_write(outname)
        maprange = [(f'__i{i}', f'0:{s}') for i, s in enumerate(output_shape)]
        me, mx = state.add_map('indirect_slice', maprange, debuginfo=self.current_lineinfo)

        # Make indirection tasklet for array-index dimensions
        array_indices = set(expr.arrdims.keys()) - set(constant_indices.keys())
        output_str = ', '.join(ind for ind, _ in maprange)
        access_str = ', '.join(
            [f'__inp{i}' if i in array_indices else f'{cname}[{output_str}]' for i in expr.arrdims.keys()])
        t = state.add_tasklet('indirection', {'__arr'} | set(f'__inp{i}' for i in array_indices), {'__out'},
                              f'__out = __arr[{access_str}]')

        # Offset input memlet according to offset and stride if fixed, or
        # entire array with volume 1 if array-index
        input_subset = subsets.Range(input_index)
        state.add_edge_pair(me, t, rnode, Memlet(data=aname, subset=input_subset, volume=1), internal_connector='__arr')
        # Add array-index memlets
        for dim in array_indices:
            arrname = expr.arrdims[dim]
            arrnode = state.add_read(arrname)
            state.add_edge_pair(me,
                                t,
                                arrnode,
                                Memlet(data=arrname, subset=subsets.Range([(ind, ind, 1) for ind, _ in maprange])),
                                internal_connector=f'__inp{dim}')

        # Output matches the output shape exactly
        output_index = subsets.Range([(ind, ind, 1) for ind, _ in maprange])
        state.add_edge_pair(mx,
                            t,
                            wnode,
                            Memlet(data=outname, subset=output_index),
                            external_memlet=Memlet(data=outname),
                            internal_connector='__out')

        return outname

    ##################################<|MERGE_RESOLUTION|>--- conflicted
+++ resolved
@@ -1173,8 +1173,6 @@
         else:
             for stmt in program.body:
                 self.visit_TopLevel(stmt)
-                if isinstance(stmt, ast.Return):
-                    break
         if len(self.sdfg.nodes()) == 0:
             self.sdfg.add_state("EmptyState")
 
@@ -2105,10 +2103,6 @@
             self.visit_TopLevel(stmt)
             if isinstance(stmt, ast.Return):
                 return_stmt = True
-<<<<<<< HEAD
-                break
-=======
->>>>>>> 82314d8a
 
         # Create the next state
         last_internal_state = self.last_state
