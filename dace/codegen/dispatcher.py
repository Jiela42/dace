--- conflicted
+++ resolved
@@ -1,8 +1,4 @@
-<<<<<<< HEAD
-# Copyright 2019-2020 ETH Zurich and the DaCe authors. All rights reserved.
-=======
 # Copyright 2019-2021 ETH Zurich and the DaCe authors. All rights reserved.
->>>>>>> a654383d
 """
 Contains the DaCe code generator target dispatcher, which is responsible for
 flexible code generation with multiple backends by dispatching certain
@@ -167,7 +163,7 @@
     @property
     def declared_arrays(self) -> DefinedMemlets:
         """ Returns a list of declared variables.
-        
+
             This is used for variables that must have their declaration and
             allocation separate. It includes all such variables that have been
             declared by the dispatcher.
@@ -177,7 +173,7 @@
     @property
     def defined_vars(self) -> DefinedMemlets:
         """ Returns a list of defined variables.
-        
+
             This includes all variables defined by the dispatcher.
         """
         return self._defined_vars
