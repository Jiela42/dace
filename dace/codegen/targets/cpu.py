--- conflicted
+++ resolved
@@ -12,14 +12,10 @@
 from dace.frontend import operations
 from dace.sdfg import nodes
 from dace.sdfg import (ScopeSubgraphView, SDFG, scope_contains_scope,
-<<<<<<< HEAD
-                       is_array_stream_view, NodeNotExpandedError)
-from dace.sdfg.scope import is_devicelevel_gpu, is_devicelevel_fpga
-=======
-                       is_devicelevel_gpu, is_array_stream_view,
+                       is_array_stream_view,
                        NodeNotExpandedError, dynamic_map_inputs,
                        local_transients)
->>>>>>> 8443fc23
+from dace.sdfg.scope import is_devicelevel_gpu, is_devicelevel_fpga
 from typing import Union
 
 
@@ -1372,16 +1368,16 @@
             if vconn in inout or in_memlet.data is None:
                 continue
             memlet_references.append(
-                emit_memlet_reference(self._dispatcher,
-                                      sdfg,
-                                      in_memlet,
-                                      vconn,
-                                      conntype=node.in_connectors[vconn]))
+                cpp.emit_memlet_reference(self._dispatcher,
+                                          sdfg,
+                                          in_memlet,
+                                          vconn,
+                                          conntype=node.in_connectors[vconn]))
 
         for _, uconn, _, _, out_memlet in state.out_edges(node):
             if out_memlet.data is not None:
                 memlet_references.append(
-                    emit_memlet_reference(self._dispatcher,
+                    cpp.emit_memlet_reference(self._dispatcher,
                                           sdfg,
                                           out_memlet,
                                           uconn,
@@ -1405,44 +1401,6 @@
         nested_global_stream = CodeIOStream()
         sdfg_label = "%s_%d_%d_%d" % (node.sdfg.name, sdfg.sdfg_id, state_id,
                                       dfg.node_id(node))
-<<<<<<< HEAD
-=======
-        # Arguments are input connectors, output connectors, and symbols
-        # TODO: Use one method for kernels and nested SDFGs
-        # arguments = [
-        #     f'{atype.ctype} {aname}' for aname, atype in set(
-        #         itertools.chain(node.in_connectors.items(),
-        #                         node.out_connectors.items()))
-        # ]
-        # arguments += [
-        #     f'{node.sdfg.symbols[aname].ctype} {aname}'
-        #     for aname in node.symbol_mapping.keys()
-        # ]
-        # arguments = ', '.join(arguments)
-        # nested_stream.write(f'void {sdfg_label}({arguments}) {{}}', sdfg,
-        #                     state_id, node)
-
-        # Emit accessors as pointers/references (rather than new objects)
-        # Take care of nested SDFG I/O
-        for _, _, _, vconn, in_memlet in state_dfg.in_edges(node):
-            if vconn in inout or in_memlet.data is None:
-                continue
-            callsite_stream.write(
-                cpp.emit_memlet_reference(self._dispatcher,
-                                          sdfg,
-                                          in_memlet,
-                                          vconn,
-                                          conntype=node.in_connectors[vconn]),
-                sdfg, state_id, node)
-        for _, uconn, _, _, out_memlet in state_dfg.out_edges(node):
-            if out_memlet.data is not None:
-                out_code = cpp.emit_memlet_reference(
-                    self._dispatcher,
-                    sdfg,
-                    out_memlet,
-                    uconn,
-                    conntype=node.out_connectors[uconn])
->>>>>>> 8443fc23
 
         #########################################
         # Take care of nested SDFG I/O (arguments)
@@ -1456,33 +1414,9 @@
                                           memlet_references, sdfg_label), sdfg,
             state_id, node)
 
-<<<<<<< HEAD
         #############################
         # Generate function contents
         self._frame.generate_constants(node.sdfg, nested_stream)
-=======
-        # Emit symbol mappings
-        # HACK: We first emit variables of the form __dacesym_X = Y to avoid
-        #       overriding symbolic expressions when the symbol names match
-        # TODO: When emitting nested SDFGs as separate functions,
-        #       remove the workaround
-        for symname, symval in sorted(node.symbol_mapping.items()):
-            if symname in sdfg.constants:
-                continue
-            callsite_stream.write(
-                '{dtype} __dacesym_{symname} = {symval};\n'.format(
-                    dtype=node.sdfg.symbols[symname],
-                    symname=symname,
-                    symval=cpp.sym2cpp(symval)), sdfg, state_id, node)
-        for symname in sorted(node.symbol_mapping.keys()):
-            if symname in sdfg.constants:
-                continue
-            callsite_stream.write(
-                '{dtype} {symname} = __dacesym_{symname};\n'.format(
-                    symname=symname, dtype=node.sdfg.symbols[symname]), sdfg,
-                state_id, node)
-        ## End of symbol mappings
->>>>>>> 8443fc23
 
         old_schedule = self._toplevel_schedule
         self._toplevel_schedule = node.schedule
