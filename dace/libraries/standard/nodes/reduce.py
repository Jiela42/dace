--- conflicted
+++ resolved
@@ -1444,9 +1444,6 @@
                 symbols[symbol] = default_symbols[symbol]
                 subSDFG.add_symbol(symbol, dace.int32)
         
-<<<<<<< HEAD
-        nsdfg = parent_state.add_nested_sdfg(subSDFG, parent_sdfg, {'in_A'}, {'out_res'}, symbol_mapping=symbols)
-=======
         sz = in_subset.size()[0]
         # print(symbols.get('BlockDim'))
         # print(sz)
@@ -1457,7 +1454,6 @@
             
         
         # nsdfg = parent_state.add_nested_sdfg(subSDFG, parent_sdfg, {'in_A'}, {'out_res'}, symbol_mapping=symbols)
->>>>>>> f28c4927
         
         #-----------------------------------------------------------
         
