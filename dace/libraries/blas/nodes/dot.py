--- conflicted
+++ resolved
@@ -668,12 +668,8 @@
 # Numpy replacement
 @oprepo.replaces('dace.libraries.blas.dot')
 @oprepo.replaces('dace.libraries.blas.Dot')
-<<<<<<< HEAD
-def dot_libnode(pv: 'ProgramVisitor', sdfg: SDFG, state: SDFGState, x, y, result):
-=======
 def dot_libnode(pv: 'ProgramVisitor', sdfg: SDFG, state: SDFGState, x, y,
                 result, acctype=None):
->>>>>>> 83bf4966
     # Add nodes
     x_in, y_in = (state.add_read(name) for name in (x, y))
     res = state.add_write(result)
