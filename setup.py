# Copyright 2019-2021 ETH Zurich and the DaCe authors. All rights reserved.
import glob
import os
import shutil
import subprocess

from setuptools import find_packages, setup

# Find runtime and external library files by obtaining the module path and
# trimming the absolute path of the resulting files.
dace_path = os.path.dirname(os.path.abspath(__file__)) + '/dace/'
runtime_files = [f[len(dace_path):] for f in glob.glob(dace_path + 'runtime/include/**/*', recursive=True)]
library_files = [f[len(dace_path):] for f in glob.glob(dace_path + 'libraries/**/include/**/*', recursive=True)]
cmake_files = [f[len(dace_path):] for f in glob.glob(dace_path + 'codegen/**/*.cmake', recursive=True)]
viewer_files = [
    f[len(dace_path):] for f in (glob.glob(dace_path + 'viewer/webclient/dist/*.js', recursive=True) +
                                 glob.glob(dace_path + 'viewer/webclient/external_libs/**/*', recursive=True) +
                                 glob.glob(dace_path + 'viewer/webclient/*.css', recursive=True) +
                                 glob.glob(dace_path + 'viewer/webclient/*.html', recursive=True) +
                                 glob.glob(dace_path + 'viewer/templates/**/*', recursive=True) +
                                 glob.glob(dace_path + 'viewer/**/LICENSE', recursive=True))
]
cub_files = [f[len(dace_path):] for f in glob.glob(dace_path + 'external/cub/cub/**/*', recursive=True)
             ] + [dace_path + 'external/cub/LICENSE.TXT']
hlslib_files = [f[len(dace_path):] for f in glob.glob(dace_path + 'external/hlslib/cmake/**/*', recursive=True)] + [
    f[len(dace_path):] for f in glob.glob(dace_path + 'external/hlslib/include/**/*', recursive=True)
] + [dace_path + 'external/hlslib/LICENSE.md']
rtllib_files = [f[len(dace_path):] for f in glob.glob(dace_path + 'external/rtllib/cmake/**/*', recursive=True)] + [
    f[len(dace_path):] for f in glob.glob(dace_path + 'external/rtllib/templates/**/*', recursive=True)
]

# See if CMake is available and if not, install as a dependency
cmake_requires = ['scikit-build', 'cmake']
<<<<<<< HEAD
cmake_path = shutil.which('cmake')
if cmake_path:
    # CMake is available, check version
    output = subprocess.check_output([cmake_path, '--version']).decode('utf-8')
    cmake_version = tuple(int(t) for t in output.splitlines()[0].split(' ')[-1].split('.'))
    # If version meets minimum requirements, CMake is not necessary
    if cmake_version >= (3, 15):
        cmake_requires = []
=======
try:
    cmake_path = shutil.which('cmake')
    if cmake_path:
        # CMake is available, check version
        output = subprocess.check_output([cmake_path, '--version'], text=True)
        cmake_version = tuple(int(t) for t in output.splitlines()[0].split(' ')[-1].split('.'))
        # If version meets minimum requirements, CMake is not necessary
        if cmake_version >= (3, 15):
            cmake_requires = []
except (subprocess.CalledProcessError, OSError, IndexError, ValueError):
    # Any failure in getting the CMake version counts as "not found"
    pass
>>>>>>> 817c3e96

with open("README.md", "r") as fp:
    long_description = fp.read()

with open(os.path.join(dace_path, "version.py"), "r") as fp:
    version = fp.read().strip().split(' ')[-1][1:-1]

setup(name='dace',
      version=version,
      url='https://github.com/spcl/dace',
      author='SPCL @ ETH Zurich',
      author_email='talbn@inf.ethz.ch',
      description='Data-Centric Parallel Programming Framework',
      long_description=long_description,
      long_description_content_type='text/markdown',
      classifiers=[
          "Programming Language :: Python :: 3",
          "License :: OSI Approved :: BSD License",
          "Operating System :: OS Independent",
      ],
      python_requires='>=3.6, <3.11',
      packages=find_packages(exclude=["*.tests", "*.tests.*", "tests.*", "tests"]),
      package_data={
          '': [
              '*.yml', 'codegen/CMakeLists.txt', 'codegen/tools/*.cpp', 'external/moodycamel/*.h',
              'external/moodycamel/LICENSE.md', 'codegen/Xilinx_HLS.tcl.in'
          ] + runtime_files + cub_files + viewer_files + hlslib_files + library_files + rtllib_files + cmake_files
      },
      include_package_data=True,
      install_requires=[
          'numpy', 'networkx >= 2.5', 'astunparse', 'sympy<=1.9', 'pyyaml', 'ply', 'websockets', 'requests', 'flask',
          'aenum >= 3.1', 'dataclasses; python_version < "3.7"', 'dill', 'pyreadline;platform_system=="Windows"',
          'typing-compat; python_version < "3.8"'
      ] + cmake_requires,
      extras_require={
          'testing': ['coverage', 'pytest-cov', 'scipy', 'absl-py', 'opt_einsum', 'pymlir', 'click'],
          'docs': ['jinja2<3.1.0']
      },
      entry_points={
          'console_scripts': [
              'dacelab = dace.cli.dacelab:main',
              'sdfv = dace.cli.sdfv:main',
              'sdfgcc = dace.cli.sdfgcc:main',
              'sdprof = dace.cli.sdprof:main',
          ],
      })<|MERGE_RESOLUTION|>--- conflicted
+++ resolved
@@ -31,21 +31,11 @@
 
 # See if CMake is available and if not, install as a dependency
 cmake_requires = ['scikit-build', 'cmake']
-<<<<<<< HEAD
-cmake_path = shutil.which('cmake')
-if cmake_path:
-    # CMake is available, check version
-    output = subprocess.check_output([cmake_path, '--version']).decode('utf-8')
-    cmake_version = tuple(int(t) for t in output.splitlines()[0].split(' ')[-1].split('.'))
-    # If version meets minimum requirements, CMake is not necessary
-    if cmake_version >= (3, 15):
-        cmake_requires = []
-=======
 try:
     cmake_path = shutil.which('cmake')
     if cmake_path:
         # CMake is available, check version
-        output = subprocess.check_output([cmake_path, '--version'], text=True)
+        output = subprocess.check_output([cmake_path, '--version']).decode('utf-8')
         cmake_version = tuple(int(t) for t in output.splitlines()[0].split(' ')[-1].split('.'))
         # If version meets minimum requirements, CMake is not necessary
         if cmake_version >= (3, 15):
@@ -53,7 +43,6 @@
 except (subprocess.CalledProcessError, OSError, IndexError, ValueError):
     # Any failure in getting the CMake version counts as "not found"
     pass
->>>>>>> 817c3e96
 
 with open("README.md", "r") as fp:
     long_description = fp.read()
