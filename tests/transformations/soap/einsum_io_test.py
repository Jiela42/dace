--- conflicted
+++ resolved
@@ -11,7 +11,6 @@
     Test MTTKRP I/O lower bound Q >= 3*N^4/S**(2/3)
     """
     # get MTTKRP sdfg with auto-generated default tensor sizes  
-<<<<<<< HEAD
     # einsum_str = 'ijk,jl,kl->il' 
     # einsum_str = 'ik,kj,jl->il'
     # i0-4 = abcde
@@ -34,11 +33,9 @@
     # S2 = scale(NJ)
     # S3 = scale(NL)
     # decomp_params=[("p", p), ("Ss", 1024), ("S0", S0), ("S1", S1), ("S2", S2), ("S3", S3)]
-=======
     einsum_str = 'ijk,jl,kl->il'
     # einsum_str = 'ik,kj,jl->il'  # ik,kj -> ij.....    ij, jl -> il
     decomp_params=[("p", 17), ("Ss", 1024), ("S0", 256), ("S1", 256), ("S2", 256), ("S3", 25600)]
->>>>>>> d670ec9c
     soap_result = perform_soap_analysis_einsum(einsum_str, decomp_params, generate_schedule=True)
     for i, sgraph in enumerate(soap_result.subgraphs):
         print(f"Subgraph {i}==================================================")
@@ -61,32 +58,4 @@
 
 if __name__ == "__main__":
     test_mttkrp_io()
-<<<<<<< HEAD
-    # test_opt_einsum_example_io()
-=======
-    test_opt_einsum_example_io()
-
-
-
-# for i in range:
-#     for j in range:
-#         for k in range:
-#             C[i,j] += A[i,k] * B[k,j]
-
-# # Intermediate memory size: N^2
-# # FLOP count: 4N^3
-
-# for i in range:
-#     for j in range:
-#         for k in range:
-#             D[i,j] += C[i,k] * E[k,j]
-
-
-# # Intermediate memory size: 0
-# # FLOP count: 3N^4
-# for i in range:
-#     for j in range:
-#         for k in range:
-#             for l in range:
-#                 D[i,l] += A[i,k] * B[k,j] * E[j, l]
->>>>>>> d670ec9c
+    # test_opt_einsum_example_io()