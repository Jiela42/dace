--- conflicted
+++ resolved
@@ -178,20 +178,12 @@
     sdfg = inverted_maps.to_sdfg(simplify=True)
     val0 = np.ndarray((10,), dtype=np.int32)
     sdfg(A=val0)
-<<<<<<< HEAD
-    assert(np.array_equal(val0, ref))
-=======
     assert np.array_equal(val0, ref)
->>>>>>> 82314d8a
 
     sdfg.apply_transformations(MapFusion)
     val1 = np.ndarray((10,), dtype=np.int32)
     sdfg(A=val1)
-<<<<<<< HEAD
-    assert(np.array_equal(val1, ref))
-=======
     assert np.array_equal(val1, ref)
->>>>>>> 82314d8a
 
 
 def test_fusion_with_empty_memlet():
@@ -212,22 +204,14 @@
     
     sdfg = inner_product.to_sdfg(simplify=True)
     count = sdfg.apply_transformations_repeated(MapFusion)
-<<<<<<< HEAD
-    assert(count == 2)
-=======
     assert count == 2
->>>>>>> 82314d8a
 
     A = np.arange(1024, dtype=np.float32)
     B = np.arange(1024, dtype=np.float32)
     val = np.zeros((1,), dtype=np.float32)
     sdfg(A=A, B=B, out=val, N=1024)
     ref = A @ B
-<<<<<<< HEAD
-    assert(np.allclose(val[0], ref))
-=======
     assert np.allclose(val[0], ref)
->>>>>>> 82314d8a
 
 
 if __name__ == '__main__':
