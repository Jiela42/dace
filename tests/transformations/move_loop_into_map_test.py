# Copyright 2019-2021 ETH Zurich and the DaCe authors. All rights reserved.
import dace
from dace.transformation.interstate import MoveLoopIntoMap
import unittest
import numpy as np

I = dace.symbol("I")
J = dace.symbol("J")


# forward loop with loop carried dependency
@dace.program
def forward_loop(data: dace.float64[I, J]):
    for i in range(4, I):
        for j in dace.map[0:J]:
            data[i, j] = data[i - 1, j]


# backward loop with loop carried dependency
@dace.program
def backward_loop(data: dace.float64[I, J]):
    for i in range(I - 2, 3, -1):
        for j in dace.map[0:J]:
            data[i, j] = data[i + 1, j]


@dace.program
def multiple_edges(data: dace.float64[I, J]):
    for i in range(4, I):
        for j in dace.map[1:J]:
            data[i, j] = data[i - 1, j] + data[i - 2, j]


@dace.program
def should_not_apply_1():
    for i in range(20):
        a = np.zeros([i])


@dace.program
def should_not_apply_2():
    for i in range(2, 20):
        a = np.ndarray([i], np.float64)
        a[0:2] = 0


@dace.program
def should_not_apply_3():
    a = np.ndarray((2, 10), np.float64)
    for i in range(20):
        for j in dace.map[10]:
            a[i % 2, j] = a[(i + 1) % 2, j]


@dace.program
def apply_multiple_times(A: dace.float64[10, 10, 10]):
    for i in range(10):
        for j in range(10):
            for k in dace.map[0:10]:
                A[k, i, j] = i * 100 + j * 10 + k


@dace.program
def apply_multiple_times_1(A: dace.float64[10, 10, 10, 10]):
    l = 5
    for i in range(l, 10):
        for j in range(l, 10):
            for k in dace.map[0:10]:
                A[k, i, j, l] = k * 1000 + i * 100 + j * 10 + l


class MoveLoopIntoMapTest(unittest.TestCase):

    def semantic_eq(self, program):
        A1 = np.random.rand(16, 16)
        A2 = np.copy(A1)

        sdfg = program.to_sdfg(simplify=True)
        sdfg(A1, I=A1.shape[0], J=A1.shape[1])

        count = sdfg.apply_transformations(MoveLoopIntoMap)
        self.assertGreater(count, 0)
        sdfg(A2, I=A2.shape[0], J=A2.shape[1])

        self.assertTrue(np.allclose(A1, A2))

    def test_forward_loops_semantic_eq(self):
        self.semantic_eq(forward_loop)

    def test_backward_loops_semantic_eq(self):
        self.semantic_eq(backward_loop)

    def test_multiple_edges(self):
        self.semantic_eq(multiple_edges)

    def test_itervar_in_map_range(self):
        sdfg = should_not_apply_1.to_sdfg(simplify=True)
        count = sdfg.apply_transformations(MoveLoopIntoMap)
        self.assertEquals(count, 0)

    def test_itervar_in_data(self):
        sdfg = should_not_apply_2.to_sdfg(simplify=True)
        count = sdfg.apply_transformations(MoveLoopIntoMap)
        self.assertEquals(count, 0)

    def test_non_injective_index(self):
        sdfg = should_not_apply_3.to_sdfg(simplify=True)
        count = sdfg.apply_transformations(MoveLoopIntoMap)
        self.assertEquals(count, 0)

    def test_apply_multiple_times(self):
        sdfg = apply_multiple_times.to_sdfg(simplify=True)
        overall = 0
        count = 1
        while (count > 0):
            count = sdfg.apply_transformations_repeated(MoveLoopIntoMap, permissive=True)
            overall += count
            sdfg.simplify()

        self.assertEqual(overall, 2)

        val = np.zeros((10, 10, 10), dtype=np.float64)
        ref = val.copy()

        sdfg(A=val)
        apply_multiple_times.f(ref)

        self.assertTrue(np.allclose(val, ref))

    def test_apply_multiple_times_1(self):
        sdfg = apply_multiple_times_1.to_sdfg(simplify=True)
        overall = 0
        count = 1
        while (count > 0):
            count = sdfg.apply_transformations_repeated(MoveLoopIntoMap, permissive=True)
            overall += count
            sdfg.simplify()

        self.assertEqual(overall, 2)

        val = np.zeros((10, 10, 10, 10), dtype=np.float64)
        ref = val.copy()

        sdfg(A=val)
        apply_multiple_times_1.f(ref)

        self.assertTrue(np.allclose(val, ref))

    def test_more_than_a_map(self):
        """ `out` is read and written indirectly by the MapExit, potentially leading to a RW dependency. """
        sdfg = dace.SDFG('more_than_a_map')
        _, aarr = sdfg.add_array('A', (3, 3), dace.float64)
        _, barr = sdfg.add_array('B', (3, 3), dace.float64)
        _, oarr = sdfg.add_array('out', (3, 3), dace.float64)
        _, tarr = sdfg.add_array('tmp', (3, 3), dace.float64, transient=True)
        body = sdfg.add_state('map_state')
        aread = body.add_access('A')
        oread = body.add_access('out')
        bread = body.add_access('B')
        twrite = body.add_access('tmp')
        owrite = body.add_access('out')
        body.add_mapped_tasklet('op',
                                dict(i='0:3', j='0:3'),
                                dict(__in1=dace.Memlet('out[i, j]'), __in2=dace.Memlet('B[i, j]')),
                                '__out = __in1 - __in2',
                                dict(__out=dace.Memlet('tmp[i, j]')),
                                external_edges=True,
                                input_nodes=dict(out=oread, B=bread),
                                output_nodes=dict(tmp=twrite))
        body.add_nedge(aread, oread, dace.Memlet.from_array('A', aarr))
        body.add_nedge(twrite, owrite, dace.Memlet.from_array('out', oarr))
        sdfg.add_loop(None, body, None, '_', '0', '_ < 10', '_ + 1')
        count = sdfg.apply_transformations(MoveLoopIntoMap)
        self.assertFalse(count > 0)

    def test_more_than_a_map_1(self):
<<<<<<< HEAD
        """ `out` is written indirectly by the MapExit but is not read and, therefore, does not create a RW dependency.
=======
        """
        `out` is written indirectly by the MapExit but is not read and, therefore, does not create a RW dependency.
>>>>>>> 82314d8a
        """
        sdfg = dace.SDFG('more_than_a_map_1')
        _, aarr = sdfg.add_array('A', (3, 3), dace.float64)
        _, barr = sdfg.add_array('B', (3, 3), dace.float64)
        _, oarr = sdfg.add_array('out', (3, 3), dace.float64)
        _, tarr = sdfg.add_array('tmp', (3, 3), dace.float64, transient=True)
        body = sdfg.add_state('map_state')
        aread = body.add_access('A')
        bread = body.add_access('B')
        twrite = body.add_access('tmp')
        owrite = body.add_access('out')
        body.add_mapped_tasklet('op',
                                dict(i='0:3', j='0:3'),
                                dict(__in1=dace.Memlet('A[i, j]'), __in2=dace.Memlet('B[i, j]')),
                                '__out = __in1 - __in2',
                                dict(__out=dace.Memlet('tmp[i, j]')),
                                external_edges=True,
                                input_nodes=dict(A=aread, B=bread),
                                output_nodes=dict(tmp=twrite))
        body.add_nedge(twrite, owrite, dace.Memlet.from_array('out', oarr))
        sdfg.add_loop(None, body, None, '_', '0', '_ < 10', '_ + 1')
        count = sdfg.apply_transformations(MoveLoopIntoMap)
        self.assertTrue(count > 0)

        A = np.arange(9, dtype=np.float64).reshape(3, 3).copy()
        B = np.arange(9, 18, dtype=np.float64).reshape(3, 3).copy()
        val = np.empty((3, 3), dtype=np.float64)
        sdfg(A=A, B=B, out=val)

        def reference(A, B):
            for i in range(10):
                tmp = A - B
                out = tmp
            return out

        ref = reference(A, B)
        self.assertTrue(np.allclose(val, ref))

    def test_more_than_a_map_2(self):
        """ `out` is written indirectly by the MapExit with a subset dependent on the loop variable. This creates a RW
            dependency.
        """
        sdfg = dace.SDFG('more_than_a_map_2')
        _, aarr = sdfg.add_array('A', (3, 3), dace.float64)
        _, barr = sdfg.add_array('B', (3, 3), dace.float64)
        _, oarr = sdfg.add_array('out', (3, 3), dace.float64)
        _, tarr = sdfg.add_array('tmp', (3, 3), dace.float64, transient=True)
        body = sdfg.add_state('map_state')
        aread = body.add_access('A')
        bread = body.add_access('B')
        twrite = body.add_access('tmp')
        owrite = body.add_access('out')
        body.add_mapped_tasklet('op',
                                dict(i='0:3', j='0:3'),
                                dict(__in1=dace.Memlet('A[i, j]'), __in2=dace.Memlet('B[i, j]')),
                                '__out = __in1 - __in2',
                                dict(__out=dace.Memlet('tmp[i, j]')),
                                external_edges=True,
                                input_nodes=dict(A=aread, B=bread),
                                output_nodes=dict(tmp=twrite))
        body.add_nedge(twrite, owrite, dace.Memlet('out[k%3, (k+1)%3]', other_subset='(k+1)%3, k%3'))
        sdfg.add_loop(None, body, None, 'k', '0', 'k < 10', 'k + 1')
        count = sdfg.apply_transformations(MoveLoopIntoMap)
        self.assertFalse(count > 0)

    def test_more_than_a_map_3(self):
        """ There are more than one connected components in the loop body. The transformation should not apply. """
        sdfg = dace.SDFG('more_than_a_map_3')
        _, aarr = sdfg.add_array('A', (3, 3), dace.float64)
        _, barr = sdfg.add_array('B', (3, 3), dace.float64)
        _, oarr = sdfg.add_array('out', (3, 3), dace.float64)
        _, tarr = sdfg.add_array('tmp', (3, 3), dace.float64, transient=True)
        body = sdfg.add_state('map_state')
        aread = body.add_access('A')
        bread = body.add_access('B')
        twrite = body.add_access('tmp')
        owrite = body.add_access('out')
        body.add_mapped_tasklet('op',
                                dict(i='0:3', j='0:3'),
                                dict(__in1=dace.Memlet('A[i, j]'), __in2=dace.Memlet('B[i, j]')),
                                '__out = __in1 - __in2',
                                dict(__out=dace.Memlet('tmp[i, j]')),
                                external_edges=True,
                                input_nodes=dict(A=aread, B=bread),
                                output_nodes=dict(tmp=twrite))
        body.add_nedge(twrite, owrite, dace.Memlet.from_array('out', oarr))
        aread2 = body.add_access('A')
        owrite2 = body.add_access('out')
        body.add_nedge(aread2, owrite2, dace.Memlet.from_array('out', oarr))
        sdfg.add_loop(None, body, None, '_', '0', '_ < 10', '_ + 1')
        count = sdfg.apply_transformations(MoveLoopIntoMap)
        self.assertFalse(count > 0)


if __name__ == '__main__':
    unittest.main()<|MERGE_RESOLUTION|>--- conflicted
+++ resolved
@@ -174,12 +174,8 @@
         self.assertFalse(count > 0)
 
     def test_more_than_a_map_1(self):
-<<<<<<< HEAD
-        """ `out` is written indirectly by the MapExit but is not read and, therefore, does not create a RW dependency.
-=======
         """
         `out` is written indirectly by the MapExit but is not read and, therefore, does not create a RW dependency.
->>>>>>> 82314d8a
         """
         sdfg = dace.SDFG('more_than_a_map_1')
         _, aarr = sdfg.add_array('A', (3, 3), dace.float64)
